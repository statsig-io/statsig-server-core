--- conflicted
+++ resolved
@@ -238,10 +238,6 @@
 	GetFFI().statsig_manually_log_layer_parameter_exposure(s.ref.Load(), user.ref, layerName, paramName)
 }
 
-<<<<<<< HEAD
-
-=======
->>>>>>> 699cea1d
 func (s *Statsig) release() {
 	was := s.ref.Swap(0)
 	if was == 0 {
