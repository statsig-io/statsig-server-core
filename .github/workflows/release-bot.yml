name: Release Bot

on:
  pull_request:
    types: [opened, reopened, closed]
    branches: [main, stable]
  release:
    types: [released, prereleased]

jobs:
  info:
    runs-on: ubuntu-latest
    steps:
      - name: Print Github
        env:
          GITHUB_CONTEXT: ${{ toJson(github) }}
        run: |
          echo "${{ github.event_name }}"
          echo $GITHUB_CONTEXT || true
          echo $GITHUB_CONTEXT > github_context.json

      - name: Print GitHub Event JSON
        run: |
          echo "-- Loading JSON from $GITHUB_EVENT_PATH --"
          cat $GITHUB_EVENT_PATH

      - name: Print Env
        run: printenv

  sync-version:
<<<<<<< HEAD
    if: contains(github.ref, '/betas/') || contains(github.ref, '/releases/')
=======
    if: contains(github.head_ref, 'betas/') || contains(github.head_ref, 'releases/')
>>>>>>> 7b32dfef
    runs-on: ubuntu-latest
    steps:
      - uses: actions/checkout@v4
        with:
          submodules: recursive

      - name: Install Protoc
        uses: arduino/setup-protoc@v3
        with:
            repo-token: ${{ secrets.GITHUB_TOKEN }}

      - uses: pnpm/action-setup@v4
        with:
          version: 7.32.4

      - name: Sync Version
        run: |
          pnpm install --dir cli
          ./run sync-version --commit-and-push

  run-publish-action:
    if: contains(github.ref, 'heads/releases')
    runs-on: ubuntu-latest
    steps:
      - uses: statsig-io/statsig-publish-sdk-action@main
        with:
          kong-private-key: ${{ secrets.KONG_GH_APP_PRIVATE_KEY }}<|MERGE_RESOLUTION|>--- conflicted
+++ resolved
@@ -28,11 +28,7 @@
         run: printenv
 
   sync-version:
-<<<<<<< HEAD
-    if: contains(github.ref, '/betas/') || contains(github.ref, '/releases/')
-=======
     if: contains(github.head_ref, 'betas/') || contains(github.head_ref, 'releases/')
->>>>>>> 7b32dfef
     runs-on: ubuntu-latest
     steps:
       - uses: actions/checkout@v4
