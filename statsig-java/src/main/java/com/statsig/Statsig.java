--- conflicted
+++ resolved
@@ -214,8 +214,6 @@
     return JSON.parseArray(resultJSON, String.class);
   }
 
-<<<<<<< HEAD
-=======
   public Experiment getExperimentByGroupName(String experimentName, String groupName) {
     String experJson = StatsigJNI.statsigGetExperimentByGroupName(ref, experimentName, groupName);
     Experiment experiment = Experiment.fromJson(experJson);
@@ -225,7 +223,6 @@
     return experiment;
   }
 
->>>>>>> 99079da1
   // -------------------------
   // - Get Dynamic Config ----
   // -------------------------
