package com.statsig;

import com.statsig.internal.NativeBinaryResolver;
import java.util.Map;
import java.util.concurrent.CompletableFuture;

class StatsigJNI {
  private static final boolean LIBRARY_LOADED;
  private static final String TAG = "StatsigJNI";

  static boolean isLibraryLoaded() {
    return LIBRARY_LOADED;
  }

  static {
    OutputLogger.logInfo(
        TAG,
        "Detected OS: "
            + NativeBinaryResolver.osName
            + " Arch: "
            + NativeBinaryResolver.normalizedArch);

    LIBRARY_LOADED = NativeBinaryResolver.load();
  }

  // ------------------------------------------------------------------------------------------------------- [Statsig]

  public static native long statsigCreate(String sdkKey, long optionsRef);

  public static native void statsigRelease(long statsigRef);

  public static native void updateStatsigMetadata(String metadata);

  public static native void statsigInitialize(long statsigRef, Runnable callback);

  public static native void statsigInitializeWithDetails(
      long statsigRef, CompletableFuture<String> future);

  public static native void statsigShutdown(long statsigRef, Runnable callback);

  // -----------------------------------------------------------------------------------------
  // [Statsig: Feature Gate]

  public static native boolean statsigCheckGate(
      long statsigRef, long userRef, String gateName, CheckGateOptions options);

  public static native String statsigGetFeatureGate(
      long statsigRef, long userRef, String gateName, CheckGateOptions options);

  public static native String statsigGetFieldsNeededForGate(long statsigRef, String gateName);

  public static native void statsigLogGateExposure(long statsigRef, long userRef, String gateName);

  public static native String statsigGetFeatureGateList(long statsigRef);

  // -------------------------------------------------------------------------------------------
  // [Statsig: Experiment]

  public static native String statsigGetExperiment(
      long statsigRef, long userRef, String experimentName, GetExperimentOptions options);

  public static native void statsigLogExperimentExposure(
      long statsigRef, long userRef, String experimentName);

  public static native String statsigGetFieldsNeededForExperiment(
      long statsigRef, String experimentName);

  public static native String statsigGetExperimentList(long statsigRef);

  // ----------------------------------------------------------------------------------------
  // [Statsig: DynamicConfig]

  public static native String statsigGetDynamicConfig(
      long statsigRef, long userRef, String configName, GetDynamicConfigOptions options);

  public static native void statsigLogDynamicConfigExposure(
      long statsigRef, long userRef, String configName);

  public static native String statsigGetFieldsNeededForDynamicConfig(
      long statsigRef, String configName);

  public static native String statsigGetDynamicConfigList(long statsigRef);

<<<<<<< HEAD
=======
  public static native String statsigGetExperimentByGroupName(
      long statsigRef, String experimentName, String groupName);

>>>>>>> 99079da1
  // ------------------------------------------------------------------------------------------------ [Statsig: Layer]

  public static native String statsigGetLayer(
      long statsigRef, long userRef, String layerName, GetLayerOptions options);

  public static native void statsigManuallyLogLayerParamExposure(
      long statsigRef, long userRef, String layerName, String param);

  public static native String statsigGetFieldsNeededForLayer(long statsigRef, String layerName);

  public static native void statsigLogLayerParamExposure(
      long statsigRef, String layerJson, String param);

  // ----------------------------------------------------------------------------------------
  // [Statsig: Event Logging]

  public static native void statsigLogEvent(
      long statsigRef, long userRef, String eventName, String value, Map<String, String> metadata);

  public static native void statsigLogEventWithLong(
      long statsigRef, long userRef, String eventName, long value, Map<String, String> metadata);

  public static native void statsigLogEventWithDouble(
      long statsigRef, long userRef, String eventName, double value, Map<String, String> metadata);

  public static native void statsigFlushEvents(long statsigRef, Runnable callback);

  // ------------------------------------------------------------------------------------------
  // [Statsig: Param Store]

  public static native String statsigGetParameterStore(long statsigRef, String parameterStoreName);

  public static native String statsigGetParameterStoreList(long statsigRef);

  public static native String statsigGetStringParameterFromParameterStore(
      long statsigRef,
      long userRef,
      String parameterStoreName,
      String parameterName,
      String defaultValue);

  public static native boolean statsigGetBooleanParameterFromParameterStore(
      long statsigRef,
      long userRef,
      String parameterStoreName,
      String parameterName,
      boolean defaultValue);

  public static native double statsigGetFloatParameterFromParameterStore(
      long statsigRef,
      long userRef,
      String parameterStoreName,
      String parameterName,
      double defaultValue);

  public static native long statsigGetIntegerParameterFromParameterStore(
      long statsigRef,
      long userRef,
      String parameterStoreName,
      String parameterName,
      long defaultValue);

  public static native String statsigGetObjectParameterFromParameterStore(
      long statsigRef,
      long userRef,
      String parameterStoreName,
      String parameterName,
      String defaultValue);

  public static native String statsigGetArrayParameterFromParameterStore(
      long statsigRef,
      long userRef,
      String parameterStoreName,
      String parameterName,
      String defaultValue);

  // --------------------------------------------------------------------------------------
  // [Statsig: Local Overrides]

  public static native void statsigOverrideGate(
      long statsigRef, String gateName, String id, boolean overrideVal);

  public static native void statsigOverrideDynamicConfig(
      long statsigRef, String configName, String id, Map<String, Object> overrideVal);

  public static native void statsigOverrideLayer(
      long statsigRef, String layerName, String id, Map<String, Object> overrideVal);

  public static native void statsigOverrideExperiment(
      long statsigRef, String experimentName, String id, Map<String, Object> overrideVal);

  public static native void statsigOverrideExperimentByGroupName(
      long statsigRef, String experimentName, String id, String groupName);

  public static native void statsigRemoveGateOverride(long statsigRef, String gateName, String id);

  public static native void statsigRemoveDynamicConfigOverride(
      long statsigRef, String configName, String id);

  public static native void statsigRemoveExperimentOverride(
      long statsigRef, String experimentName, String id);

  public static native void statsigRemoveLayerOverride(
      long statsigRef, String layerName, String id);

  public static native void statsigRemoveAllOverrides(long statsigRef);

  // ------------------------------------------------------------------------------------------------- [Statsig: Misc]

  public static native String statsigGetClientInitResponse(
      long statsigRef, long userRef, ClientInitResponseOptions options);

  public static native String statsigGetCMABRankedVariants(
      long statsigRef, long userRef, String cmabName);

  public static native void statsigLogCMABExposure(
      long statsigRef, long userRef, String cmabName, String ruleId);

  public static native void statsigIdentify(long statsigRef, long userRef);

  // --------------------------------------------------------------------------------------------------- [StatsigUser]

  public static native long statsigUserCreate(
      String userId,
      String customIdsJson,
      String email,
      String ip,
      String userAgent,
      String country,
      String locale,
      String appVersion,
      String customJson,
      String privateAttributesJson);

  public static native void statsigUserRelease(long userRef);

  // ------------------------------------------------------------------------------------------------ [StatsigOptions]

  /**
   * StatsigOptions
   *
   * <p>WARNING: The order of parameters in this method **MUST MATCH EXACTLY** with the
   * corresponding Rust implementation in `statsig_options_jni.rs`. Any mismatch will cause
   * incorrect values to be passed across the JNI boundary.
   */
  public static native long statsigOptionsCreate(
      String specsUrl,
      String logEventUrl,
      String idListsUrl,
      long idListsSyncIntervalMs,
      long specsSyncIntervalMs,
      long eventLoggingFlushIntervalMs,
      long eventLoggingMaxQueueSize,
      long eventLoggingMaxPendingBatchQueueSize,
      long initTimeoutMs,
      String environment,
      long outputLoggerLevel,
      String serviceName,
      ObservabilityClient observabilityClient,
      DataStore dataStore,
      OutputLoggerProvider outputLoggerProvider,
      ProxyConfig proxyConfig,
      boolean enableIDLists,
      boolean waitForCountryLookupInit,
      boolean disableAllLogging,
      boolean waitForUserAgentInit,
      boolean disableNetwork,
      boolean disableUserCountry,
      boolean fallbackToStatsigApi,
      boolean useThirdPartyUAParser);

  public static native void statsigOptionsRelease(long optionsRef);
}<|MERGE_RESOLUTION|>--- conflicted
+++ resolved
@@ -81,12 +81,9 @@
 
   public static native String statsigGetDynamicConfigList(long statsigRef);
 
-<<<<<<< HEAD
-=======
   public static native String statsigGetExperimentByGroupName(
       long statsigRef, String experimentName, String groupName);
 
->>>>>>> 99079da1
   // ------------------------------------------------------------------------------------------------ [Statsig: Layer]
 
   public static native String statsigGetLayer(
