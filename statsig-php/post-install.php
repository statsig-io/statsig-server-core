--- conflicted
+++ resolved
@@ -1,11 +1,7 @@
 <?php
 
 const OUTPUT_DIR = "resources";
-<<<<<<< HEAD
-const VERSION = "0.8.2";
-=======
 const VERSION = "0.8.2-rc.1";
->>>>>>> 424b4a57
 
 if (getenv('SKIP_STATSIG_POST_INSTALL') === 'true') {
     exit(0);
