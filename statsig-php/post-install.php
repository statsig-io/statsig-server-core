<?php

const OUTPUT_DIR = "resources";
const DOMAIN = "pubkey.statsig.com";
<<<<<<< HEAD
const VERSION = "0.12.2-rc.2511180138";
=======
const VERSION = "0.12.2-rc.2511180139";
>>>>>>> cd795d7f

if (getenv('SKIP_STATSIG_POST_INSTALL') === 'true') {
    exit(0);
}

function get_os()
{
    $os = PHP_OS_FAMILY;

    if ($os === 'Darwin') {
        $os = 'macos';
    } else if ($os === 'Linux') {
        $os = 'linux';
    } else if ($os === 'Windows') {
        $os = 'windows';
    } else {
        return null;
    }

    return $os;
}

function get_system_info()
{
    $arch = strtolower(php_uname('m'));

    if ($arch === 'amd64' || $arch === 'x86_64') {
        $arch = 'x86_64';
    } else if ($arch === 'arm64' || $arch === 'aarch64') {
        $arch = 'aarch64';
    } else {
        echo "Unsupported architecture: $arch\n";
        exit(1);
    }

    $os = get_os();

    if ($os === null) {
        echo "Unsupported OS: $os\n";
        exit(1);
    }

    echo "\n-- System Info --\n";
    echo " OS: {$os}\n";
    echo " Arch: {$arch}\n";
    echo "-----------------\n";

    return [$os, $arch];
}

function ensure_bin_dir_exists()
{
    if (is_dir(OUTPUT_DIR)) {
        return;
    }

    if (!mkdir(OUTPUT_DIR, 0755, true)) {
        echo "Failed to create directory: " . OUTPUT_DIR . "\n";
        exit(1);
    }
}

function remove_existing_statsig_resources()
{
    $dir = OUTPUT_DIR;

    $files = scandir($dir);
    foreach ($files as $file) {
        if (strpos($file, "statsig_ffi") !== false) {
            unlink($dir . '/' . $file);
        }
    }
}

function isMusl($os)
{
    if ($os !== 'linux') {
        return false;
    }

    function isMuslFromFilesystem()
    {
        try {
            $output = file_get_contents('/usr/bin/ldd');
            return strpos($output, 'musl') !== false;
        } catch (Exception $_) {
            return null;
        }
    }

    function isMuslFromChildProcess()
    {
        try {
            $output = shell_exec('ldd --version');
            return strpos($output, 'musl') !== false;
        } catch (Exception $_) {
            return false;
        }
    }

    $musl = isMuslFromFilesystem();
    if ($musl === null) {
        $musl = isMuslFromChildProcess();
    }

    return $musl === true;
}


function download_binary($system_info)
{
    $binary_map = [
        "macos-aarch64" => "statsig-ffi-" . VERSION . "-aarch64-apple-darwin.zip",
        "macos-x86_64" => "statsig-ffi-" . VERSION . "-x86_64-apple-darwin.zip",

        "linux-aarch64" => "statsig-ffi-" . VERSION . "-centos7-aarch64-unknown-linux-gnu.zip",
        "linux-x86_64" => "statsig-ffi-" . VERSION . "-centos7-x86_64-unknown-linux-gnu.zip",

        "linux-aarch64-musl" => "statsig-ffi-" . VERSION . "-alpine-aarch64-unknown-linux-musl.zip",
        "linux-x86_64-musl" => "statsig-ffi-" . VERSION . "-alpine-x86_64-unknown-linux-musl.zip",
    ];

    $system_tag = $system_info[0] . "-" . $system_info[1];
    if (isMusl($system_info[0])) {
        $system_tag .= "-musl";
    }

    $binary_file = $binary_map[$system_tag];

    if ($binary_file === null) {
        echo "No binary found for: {$system_tag}\n";
        exit(1);
    }

    $url = "https://github.com/statsig-io/statsig-php-core/releases/download/" . VERSION . "/" . $binary_file;

    echo "\n-- Downloading Statsig FFI Binary --\n";
    echo " Url: $url\n";
    echo " Output Path: " . OUTPUT_DIR . "/" . $binary_file . "\n";
    echo "-----------------------------------\n";

    $output_path = OUTPUT_DIR . "/" . $binary_file;

    file_put_contents($output_path, file_get_contents($url));

    return $output_path;
}

function unzip_binary($zip_file_path)
{
    echo "\n-- Unzipping Statsig FFI Binary --\n";
    echo " Input Path: $zip_file_path\n";

    $zip = new ZipArchive();
    if ($zip->open($zip_file_path) === TRUE) {
        for ($i = 0; $i < $zip->numFiles; $i++) {
            $filename = $zip->getNameIndex($i);
            if (in_array($filename, ['libstatsig_ffi.dylib', 'statsig_ffi.dll', 'libstatsig_ffi.so'])) {
                $zip->extractTo(OUTPUT_DIR, $filename);
                echo " Output Path: " . OUTPUT_DIR . "/" . $filename . "\n";
            }
            if (in_array($filename, ['libstatsig_ffi.dylib.sig', 'statsig_ffi.dll.sig', 'libstatsig_ffi.so.sig'])) {
                $zip->extractTo(OUTPUT_DIR, $filename);
                echo " Output Path: " . OUTPUT_DIR . "/" . $filename . "\n";
            }
        }
        $zip->close();
    } else {
        echo "Failed to open zip file\n";
    }

    if (!unlink($zip_file_path)) {
        echo "Failed to delete $zip_file_path\n";
    }
    echo "-----------------------------------\n";
}

function download_header()
{
    $url = "https://github.com/statsig-io/statsig-php-core/releases/download/" . VERSION . "/statsig_ffi.h";

    echo "\n-- Downloading Statsig FFI Header --\n";
    echo " Url: $url\n";
    echo " Output Path: " . OUTPUT_DIR . "/statsig_ffi.h\n";
    echo "-----------------------------------\n";

    $output_path = OUTPUT_DIR . "/statsig_ffi.h";
    file_put_contents($output_path, file_get_contents($url));
}

function download_public_key()
{
    echo "\n-- Downloading Statsig Public Key --\n";
    echo " Domain: " . DOMAIN . "\n";
    echo " Output Path: " . OUTPUT_DIR . "/public.pem\n";
    echo "-----------------------------------\n";

    $records = dns_get_record(DOMAIN, DNS_TXT);

    if ($records === false) {
        echo "No TXT records found.\n";
        return;
    }

    // Sort records by txt length (longest to shortest)
    usort($records, function($a, $b) {
        return strlen($b['txt']) - strlen($a['txt']); // Longest first
    });

    $allTxt = "";

    foreach ($records as $record) {
        $allTxt .= str_replace('"', '', $record['txt']);
    }

    $allTxt = trim(str_replace('"', '', $allTxt));
    $keyBody = chunk_split($allTxt, 64, "\n");

    $pem = "-----BEGIN PUBLIC KEY-----\n" .
        $keyBody .
        "-----END PUBLIC KEY-----\n";

    $output_path = OUTPUT_DIR . "/public.pem";
    file_put_contents($output_path, $pem);
}


function ensure_header_file_exists()
{
    $header_file = OUTPUT_DIR . "/statsig_ffi.h";

    if (!file_exists($header_file)) {
        echo "❌ Required header file statsig_ffi.h not found in resources directory\n";
        return false;
    } else {
        echo "✅ Header file statsig_ffi.h found in resources directory\n";
        return true;
    }
}

function get_binary_name($system_info)
{
    $binary_name = "libstatsig_ffi.so";
    if ($system_info[0] === "macos") {
        $binary_name = "libstatsig_ffi.dylib";
    } else if ($system_info[0] === "windows") {
        $binary_name = "statsig_ffi.dll";
    }
    return $binary_name;
}

function ensure_binary_file_exists($binary_name)
{
    $binary_file = OUTPUT_DIR . "/" . $binary_name;

    if (!file_exists($binary_file)) {
        echo "❌ Required binary file $binary_name not found in resources directory\n";
        return false;
    } else {
        echo "✅ Binary file $binary_name found in resources directory\n";
        return true;
    }
}

function ensure_signature_file_exists($binary_name)
{
    $signature_file = OUTPUT_DIR . "/" . $binary_name . ".sig";

    if (!file_exists($signature_file)) {
        echo "❌ Required signature file $binary_name.sig not found in resources directory\n";
        return false;
    } else {
        echo "✅ Signature file $binary_name.sig found in resources directory\n";
        return true;
    }
}

function ensure_public_key_file_exists()
{
    $public_key_file = OUTPUT_DIR . "/public.pem";
    if (!file_exists($public_key_file)) {
        echo "❌ Required public key file public.pem not found in resources directory\n";
        return false;
    } else {
        echo "✅ Public key file public.pem found in resources directory\n";
        return true;
    }
}


function ensure_ffi_enabled()
{
    $ffi_enable_value = ini_get('ffi.enable');
    $ffi_enabled = $ffi_enable_value === '1' || $ffi_enable_value === 'true';

    if (!$ffi_enabled) {
        echo "❌ 'ini.ffi.enable' is not enabled\n";
    } else {
        echo "✅ 'ini.ffi.enable' is enabled\n";
    }

    return $ffi_enabled;
}

function ffi_binary_verification_disabled()
{
    $ffi_binary_verification_disabled = ini_get('ini.ffi.statsig_binary_verification');
    return $ffi_binary_verification_disabled === '0' || $ffi_binary_verification_disabled === 'false';
}

function verify_binary($binary_name)
{
    echo "\n-- Verifying FFI Binary --\n";
    if (ffi_binary_verification_disabled()) {
        echo "✅ FFI binary verification is disabled, skipping verification\n";
        return true;
    }

    if (!extension_loaded('openssl')) {
        echo "✅ OpenSSL extension is not loaded, verification will be skipped\n" .
            "If you would like to verify the binary, please install the openssl extension.\n";
        return true;
    }
    // not hard failing verification for now
    if (!ensure_signature_file_exists($binary_name)) {
        echo "❌ Signature file not found, verification will be skipped\n";
        return true;
    }

    if (!ensure_public_key_file_exists()) {
        echo "❌ Public key file not found, verification will be skipped\n" .
            "If you would like to verify the binary, please check that downloading the public key from " . DOMAIN . " was successful.\n";
        return true;
    }

    $binary_path = OUTPUT_DIR . "/" . $binary_name;
    $signature_path = OUTPUT_DIR . "/" . $binary_name . ".sig";
    $public_key_path = OUTPUT_DIR . "/public.pem";

    $binary = file_get_contents($binary_path);
    $signature = file_get_contents($signature_path);
    $publicKey = file_get_contents($public_key_path);

    $pubKeyId = openssl_pkey_get_public($publicKey);
    if ($pubKeyId === false) {
        echo "❌ Failed to load public key, verification will be skipped\n";
        return true;
    }

    $ok = openssl_verify($binary, $signature, $pubKeyId, OPENSSL_ALGO_SHA256);
    if ($ok === 1) {
        echo "✅ FFI binary verification is successful\n";
    } else {
        echo "❌ FFI binary verification failed, the binary may be corrupted\n";
        return false;
    }

    return true;
}

$system_info = get_system_info();
ensure_bin_dir_exists();
remove_existing_statsig_resources();

$zip_file_path = download_binary($system_info);
unzip_binary($zip_file_path);
download_header();
download_public_key();


echo "\n-- Ensuring Resources Exist --\n";
$header_found = ensure_header_file_exists();
$binary_name = get_binary_name($system_info);
$binary_found = ensure_binary_file_exists($binary_name);
$ffi_enabled = ensure_ffi_enabled();
$verified = verify_binary($binary_name);
echo "-----------------------------------\n";

if (!$header_found || !$binary_found || !$ffi_enabled || !$verified) {
    exit(1);
}<|MERGE_RESOLUTION|>--- conflicted
+++ resolved
@@ -2,11 +2,7 @@
 
 const OUTPUT_DIR = "resources";
 const DOMAIN = "pubkey.statsig.com";
-<<<<<<< HEAD
-const VERSION = "0.12.2-rc.2511180138";
-=======
 const VERSION = "0.12.2-rc.2511180139";
->>>>>>> cd795d7f
 
 if (getenv('SKIP_STATSIG_POST_INSTALL') === 'true') {
     exit(0);
