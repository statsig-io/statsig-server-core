<?php

const OUTPUT_DIR = "resources";
const DOMAIN = "pubkey.statsig.com";
<<<<<<< HEAD
const VERSION = "0.9.1-rc.2509190114";
=======
const VERSION = "0.9.2-beta.2509190233";
>>>>>>> e920fe24

if (getenv('SKIP_STATSIG_POST_INSTALL') === 'true') {
    exit(0);
}

function get_os()
{
    $os = PHP_OS_FAMILY;

    if ($os === 'Darwin') {
        $os = 'macos';
    } else if ($os === 'Linux') {
        $os = 'linux';
    } else if ($os === 'Windows') {
        $os = 'windows';
    } else {
        return null;
    }

    return $os;
}

function get_system_info()
{
    $arch = strtolower(php_uname('m'));

    if ($arch === 'amd64' || $arch === 'x86_64') {
        $arch = 'x86_64';
    } else if ($arch === 'arm64' || $arch === 'aarch64') {
        $arch = 'aarch64';
    } else {
        echo "Unsupported architecture: $arch\n";
        exit(1);
    }

    $os = get_os();

    if ($os === null) {
        echo "Unsupported OS: $os\n";
        exit(1);
    }

    echo "\n-- System Info --\n";
    echo " OS: {$os}\n";
    echo " Arch: {$arch}\n";
    echo "-----------------\n";

    return [$os, $arch];
}

function ensure_bin_dir_exists()
{
    if (is_dir(OUTPUT_DIR)) {
        return;
    }

    if (!mkdir(OUTPUT_DIR, 0755, true)) {
        echo "Failed to create directory: " . OUTPUT_DIR . "\n";
        exit(1);
    }
}

function remove_existing_statsig_resources()
{
    $dir = OUTPUT_DIR;

    $files = scandir($dir);
    foreach ($files as $file) {
        if (strpos($file, "statsig_ffi") !== false) {
            unlink($dir . '/' . $file);
        }
    }
}

function isMusl($os)
{
    if ($os !== 'linux') {
        return false;
    }

    function isMuslFromFilesystem()
    {
        try {
            $output = file_get_contents('/usr/bin/ldd');
            return strpos($output, 'musl') !== false;
        } catch (Exception $_) {
            return null;
        }
    }

    function isMuslFromChildProcess()
    {
        try {
            $output = shell_exec('ldd --version');
            return strpos($output, 'musl') !== false;
        } catch (Exception $_) {
            return false;
        }
    }

    $musl = isMuslFromFilesystem();
    if ($musl === null) {
        $musl = isMuslFromChildProcess();
    }

    return $musl === true;
}


function download_binary($system_info)
{
    $binary_map = [
        "macos-aarch64" => "statsig-ffi-" . VERSION . "-aarch64-apple-darwin.zip",
        "macos-x86_64" => "statsig-ffi-" . VERSION . "-x86_64-apple-darwin.zip",

        "linux-aarch64" => "statsig-ffi-" . VERSION . "-centos7-aarch64-unknown-linux-gnu.zip",
        "linux-x86_64" => "statsig-ffi-" . VERSION . "-centos7-x86_64-unknown-linux-gnu.zip",

        "linux-aarch64-musl" => "statsig-ffi-" . VERSION . "-alpine-aarch64-unknown-linux-musl.zip",
        "linux-x86_64-musl" => "statsig-ffi-" . VERSION . "-alpine-x86_64-unknown-linux-musl.zip",
    ];

    $system_tag = $system_info[0] . "-" . $system_info[1];
    if (isMusl($system_info[0])) {
        $system_tag .= "-musl";
    }

    $binary_file = $binary_map[$system_tag];

    if ($binary_file === null) {
        echo "No binary found for: {$system_tag}\n";
        exit(1);
    }

    $url = "https://github.com/statsig-io/statsig-php-core/releases/download/" . VERSION . "/" . $binary_file;

    echo "\n-- Downloading Statsig FFI Binary --\n";
    echo " Url: $url\n";
    echo " Output Path: " . OUTPUT_DIR . "/" . $binary_file . "\n";
    echo "-----------------------------------\n";

    $output_path = OUTPUT_DIR . "/" . $binary_file;

    file_put_contents($output_path, file_get_contents($url));

    return $output_path;
}

function unzip_binary($zip_file_path)
{
    echo "\n-- Unzipping Statsig FFI Binary --\n";
    echo " Input Path: $zip_file_path\n";

    $zip = new ZipArchive();
    if ($zip->open($zip_file_path) === TRUE) {
        for ($i = 0; $i < $zip->numFiles; $i++) {
            $filename = $zip->getNameIndex($i);
            if (in_array($filename, ['libstatsig_ffi.dylib', 'statsig_ffi.dll', 'libstatsig_ffi.so'])) {
                $zip->extractTo(OUTPUT_DIR, $filename);
                echo " Output Path: " . OUTPUT_DIR . "/" . $filename . "\n";
            }
            if (in_array($filename, ['libstatsig_ffi.dylib.sig', 'statsig_ffi.dll.sig', 'libstatsig_ffi.so.sig'])) {
                $zip->extractTo(OUTPUT_DIR, $filename);
                echo " Output Path: " . OUTPUT_DIR . "/" . $filename . "\n";
            }
        }
        $zip->close();
    } else {
        echo "Failed to open zip file\n";
    }

    if (!unlink($zip_file_path)) {
        echo "Failed to delete $zip_file_path\n";
    }
    echo "-----------------------------------\n";
}

function download_header()
{
    $url = "https://github.com/statsig-io/statsig-php-core/releases/download/" . VERSION . "/statsig_ffi.h";

    echo "\n-- Downloading Statsig FFI Header --\n";
    echo " Url: $url\n";
    echo " Output Path: " . OUTPUT_DIR . "/statsig_ffi.h\n";
    echo "-----------------------------------\n";

    $output_path = OUTPUT_DIR . "/statsig_ffi.h";
    file_put_contents($output_path, file_get_contents($url));
}

function download_public_key()
{
    echo "\n-- Downloading Statsig Public Key --\n";
    echo " Domain: " . DOMAIN . "\n";
    echo " Output Path: " . OUTPUT_DIR . "/public.pem\n";
    echo "-----------------------------------\n";

    $records = dns_get_record(DOMAIN, DNS_TXT);

    if ($records === false) {
        echo "No TXT records found.\n";
        return;
    }

    $allTxt = "";

    for ($i = count($records) - 1; $i >= 0; $i--) {
        $record = $records[$i];
        if (isset($record['entries']) && is_array($record['entries'])) {
            $txtValue = implode('', $record['entries']);
        } else {
            $txtValue = $record['txt'];
        }
        $allTxt .= str_replace('"', '', $txtValue);
    }

    $allTxt = trim(str_replace('"', '', $allTxt));
    $keyBody = chunk_split($allTxt, 64, "\n");

    $pem = "-----BEGIN PUBLIC KEY-----\n" .
        $keyBody .
        "-----END PUBLIC KEY-----\n";

    $output_path = OUTPUT_DIR . "/public.pem";
    file_put_contents($output_path, $pem);
}


function ensure_header_file_exists()
{
    $header_file = OUTPUT_DIR . "/statsig_ffi.h";

    if (!file_exists($header_file)) {
        echo "❌ Required header file statsig_ffi.h not found in resources directory\n";
        return false;
    } else {
        echo "✅ Header file statsig_ffi.h found in resources directory\n";
        return true;
    }
}

function get_binary_name($system_info)
{
    $binary_name = "libstatsig_ffi.so";
    if ($system_info[0] === "macos") {
        $binary_name = "libstatsig_ffi.dylib";
    } else if ($system_info[0] === "windows") {
        $binary_name = "statsig_ffi.dll";
    }
    return $binary_name;
}

function ensure_binary_file_exists($binary_name)
{
    $binary_file = OUTPUT_DIR . "/" . $binary_name;

    if (!file_exists($binary_file)) {
        echo "❌ Required binary file $binary_name not found in resources directory\n";
        return false;
    } else {
        echo "✅ Binary file $binary_name found in resources directory\n";
        return true;
    }
}

function ensure_signature_file_exists($binary_name)
{
    $signature_file = OUTPUT_DIR . "/" . $binary_name . ".sig";

    if (!file_exists($signature_file)) {
        echo "❌ Required signature file $binary_name.sig not found in resources directory\n";
        return false;
    } else {
        echo "✅ Signature file $binary_name.sig found in resources directory\n";
        return true;
    }
}

function ensure_public_key_file_exists()
{
    $public_key_file = OUTPUT_DIR . "/public.pem";
    if (!file_exists($public_key_file)) {
        echo "❌ Required public key file public.pem not found in resources directory\n";
        return false;
    } else {
        echo "✅ Public key file public.pem found in resources directory\n";
        return true;
    }
}


function ensure_ffi_enabled()
{
    $ffi_enable_value = ini_get('ffi.enable');
    $ffi_enabled = $ffi_enable_value === '1' || $ffi_enable_value === 'true';

    if (!$ffi_enabled) {
        echo "❌ 'ini.ffi.enable' is not enabled\n";
    } else {
        echo "✅ 'ini.ffi.enable' is enabled\n";
    }

    return $ffi_enabled;
}

function ffi_binary_verification_disabled()
{
    $ffi_binary_verification_disabled = ini_get('ini.ffi.statsig_binary_verification');
    return $ffi_binary_verification_disabled === '0' || $ffi_binary_verification_disabled === 'false';
}

function verify_binary($binary_name)
{
    echo "\n-- Verifying FFI Binary --\n";
    if (ffi_binary_verification_disabled()) {
        echo "✅ FFI binary verification is disabled, skipping verification\n";
        return true;
    }

    if (!extension_loaded('openssl')) {
        echo "✅ OpenSSL extension is not loaded, verification will be skipped\n" .
            "If you would like to verify the binary, please install the openssl extension.\n";
        return true;
    }
    // not hard failing verification for now
    if (!ensure_signature_file_exists($binary_name)) {
        echo "❌ Signature file not found, verification will be skipped\n";
        return true;
    }

    if (!ensure_public_key_file_exists()) {
        echo "❌ Public key file not found, verification will be skipped\n" .
            "If you would like to verify the binary, please check that downloading the public key from " . DOMAIN . " was successful.\n";
        return true;
    }

    $binary_path = OUTPUT_DIR . "/" . $binary_name;
    $signature_path = OUTPUT_DIR . "/" . $binary_name . ".sig";
    $public_key_path = OUTPUT_DIR . "/public.pem";

    $binary = file_get_contents($binary_path);
    $signature = file_get_contents($signature_path);
    $publicKey = file_get_contents($public_key_path);

    $pubKeyId = openssl_pkey_get_public($publicKey);
    if ($pubKeyId === false) {
        echo "❌ Failed to load public key, verification will be skipped\n";
        return true;
    }

    $ok = openssl_verify($binary, $signature, $pubKeyId, OPENSSL_ALGO_SHA256);
    if ($ok === 1) {
        echo "✅ FFI binary verification is successful\n";
    } else {
        echo "❌ FFI binary verification failed, the binary may be corrupted\n";
        return false;
    }

    return true;
}

$system_info = get_system_info();
ensure_bin_dir_exists();
remove_existing_statsig_resources();

$zip_file_path = download_binary($system_info);
unzip_binary($zip_file_path);
download_header();
download_public_key();


echo "\n-- Ensuring Resources Exist --\n";
$header_found = ensure_header_file_exists();
$binary_name = get_binary_name($system_info);
$binary_found = ensure_binary_file_exists($binary_name);
$ffi_enabled = ensure_ffi_enabled();
$verified = verify_binary($binary_name);
echo "-----------------------------------\n";

if (!$header_found || !$binary_found || !$ffi_enabled || !$verified) {
    exit(1);
}<|MERGE_RESOLUTION|>--- conflicted
+++ resolved
@@ -2,11 +2,7 @@
 
 const OUTPUT_DIR = "resources";
 const DOMAIN = "pubkey.statsig.com";
-<<<<<<< HEAD
-const VERSION = "0.9.1-rc.2509190114";
-=======
 const VERSION = "0.9.2-beta.2509190233";
->>>>>>> e920fe24
 
 if (getenv('SKIP_STATSIG_POST_INSTALL') === 'true') {
     exit(0);
