--- conflicted
+++ resolved
@@ -1,11 +1,7 @@
 <?php
 
 const OUTPUT_DIR = "resources";
-<<<<<<< HEAD
-const VERSION = "0.8.1-rc.2508262353";
-=======
 const VERSION = "0.8.1-rc.2508262341";
->>>>>>> 9964c3b5
 
 if (getenv('SKIP_STATSIG_POST_INSTALL') === 'true') {
     exit(0);
