--- conflicted
+++ resolved
@@ -2,11 +2,7 @@
 
 const OUTPUT_DIR = "resources";
 const DOMAIN = "pubkey.statsig.com";
-<<<<<<< HEAD
-const VERSION = "0.10.0";
-=======
 const VERSION = "0.10.0-rc.1";
->>>>>>> 29906610
 
 if (getenv('SKIP_STATSIG_POST_INSTALL') === 'true') {
     exit(0);
