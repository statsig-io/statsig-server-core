--- conflicted
+++ resolved
@@ -2,11 +2,7 @@
 
 const OUTPUT_DIR = "resources";
 const DOMAIN = "pubkey.statsig.com";
-<<<<<<< HEAD
-const VERSION = "0.12.2-rc.2511190359";
-=======
 const VERSION = "0.12.2-beta.2511220235";
->>>>>>> 65dc1627
 
 if (getenv('SKIP_STATSIG_POST_INSTALL') === 'true') {
     exit(0);
