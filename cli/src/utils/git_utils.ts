import { existsSync, rmSync } from 'fs';
import path from 'path';
import { simpleGit } from 'simple-git';

import { BASE_DIR } from './file_utils.js';
import { getInstallationToken } from './octokit_utils.js';

export function getCurrentCommitHash(): Promise<string> {
  const git = simpleGit(BASE_DIR);
  return git.revparse(['--short', 'HEAD']);
}

export async function createEmptyRepository(
  repoPath: string,
  repoName: string,
) {
  removeDirectory(path.resolve(repoPath, '.git'));

  const token = await getInstallationToken();

  const git = simpleGit(repoPath);
  await git.init();
  await git.addRemote(
    'origin',
    `https://oauth2:${token}@github.com/statsig-io/${repoName}`,
  );
}

export async function getUpstreamRemoteForCurrentBranch() {
  const git = simpleGit(BASE_DIR);
  const upstream = await git.revparse(['--abbrev-ref', '@{u}']);
  return upstream.split('/')[0];
}

export async function getCurrentBranchName() {
  const git = simpleGit(BASE_DIR);
  const branch = await git.branch();
  return branch.current;
}

export function removeDirectory(dir: string) {
  if (!existsSync(dir)) {
    return;
  }

  rmSync(dir, { recursive: true, force: true });
}

<<<<<<< HEAD
export async function createBranch(name: string) {
  const git = simpleGit(BASE_DIR);
  await git.checkoutLocalBranch(name);
  await git.push('private', name, ['--set-upstream']);
=======
export async function createBranch(name: string, remote: string) {
  const git = simpleGit(BASE_DIR);
  await git.checkoutLocalBranch(name);
  await git.push(remote, name, ['--set-upstream']);
>>>>>>> cd85b3e6
}

export async function commitAndPushChanges(args: {
  repoPath: string;
  message: string;
  remote: string;
  localBranch: string;
  remoteBranch: string;
  shouldPushChanges: boolean;
  tag?: string;
}) {
  try {
    const git = simpleGit(args.repoPath);

    const isCI = process.env['CI'];

    if (isCI) {
      await git.addConfig('user.name', 'statsig-kong[bot]');
      await git.addConfig(
        'user.email',
        'statsig-kong[bot]@users.noreply.github.com',
      );
    }

    await git.cwd(args.repoPath).add('.').commit(args.message);

    const status = await git.status();
    if (!status.isClean()) {
      const noChangeError = new Error('There are unstaged changes');
      noChangeError.name = 'NoChangesError';
      throw noChangeError;
    }

    const options: string[] = [];

    if (args.tag) {
      await git.addTag(args.tag);

      options.push('--follow-tags');
    }

    if (args.shouldPushChanges) {
      await git.push(
        args.remote,
        `${args.localBranch}:${args.remoteBranch}`,
        options,
      );

      await git.pushTags(args.remote);
    }

    return { success: true, error: null };
  } catch (error) {
    return { success: false, error };
  }
}<|MERGE_RESOLUTION|>--- conflicted
+++ resolved
@@ -46,17 +46,10 @@
   rmSync(dir, { recursive: true, force: true });
 }
 
-<<<<<<< HEAD
-export async function createBranch(name: string) {
-  const git = simpleGit(BASE_DIR);
-  await git.checkoutLocalBranch(name);
-  await git.push('private', name, ['--set-upstream']);
-=======
 export async function createBranch(name: string, remote: string) {
   const git = simpleGit(BASE_DIR);
   await git.checkoutLocalBranch(name);
   await git.push(remote, name, ['--set-upstream']);
->>>>>>> cd85b3e6
 }
 
 export async function commitAndPushChanges(args: {
