--- conflicted
+++ resolved
@@ -73,18 +73,10 @@
     }
 
     if (options.createBranch) {
-<<<<<<< HEAD
-      const newBranch = version.toBranch();
-      printStepBegin(`Creating Branch: ${newBranch}`);
-      await createBranch(newBranch);
-=======
-      console.log('ENV', process.env);
-
       const isCI = process.env['CI'];
       const newBranch = version.toBranch();
       printStepBegin(`Creating Branch: ${newBranch}`);
       await createBranch(newBranch, isCI ? 'origin' : 'private');
->>>>>>> cd85b3e6
       printStepEnd(`Successfully Created Branch: ${newBranch}`);
     }
 
