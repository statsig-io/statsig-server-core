[profile.release]
codegen-units = 1
lto = true
opt-level = "z"
strip = true

[workspace]
members = [
    "statsig-rust",
    "statsig-ffi",
    "statsig-grpc",
    "statsig-pyo3",
    "statsig-node",
    "statsig-elixir/native/statsig_elixir",
]
resolver = "2"
exclude = [
    "examples/rust/sample-usage",
    "examples/rust/perf-monitor",
    "examples/rust/mem-bench",
    "examples/rust/perf-bench",
    "benchmarking/bench-cluster",
]

[workspace.package]
edition = "2021"
license = "ISC"
<<<<<<< HEAD
version = "0.12.2-rc.2511180138"
=======
version = "0.12.2-rc.2511180139"
>>>>>>> cd795d7f
homepage = "https://statsig.com/"
authors = ["Statsig", "Daniel Loomb <daniel@statsig.com>"]
readme = "README.md"
repository = "https://github.com/statsig-io/statsig-server-core"
description = "Statsig Rust SDK for usage in multi-user server environments."<|MERGE_RESOLUTION|>--- conflicted
+++ resolved
@@ -25,11 +25,7 @@
 [workspace.package]
 edition = "2021"
 license = "ISC"
-<<<<<<< HEAD
-version = "0.12.2-rc.2511180138"
-=======
 version = "0.12.2-rc.2511180139"
->>>>>>> cd795d7f
 homepage = "https://statsig.com/"
 authors = ["Statsig", "Daniel Loomb <daniel@statsig.com>"]
 readme = "README.md"
