[profile.release]
codegen-units = 1
lto = true
opt-level = "z"
strip = true

[workspace]
members = [
    "statsig-rust",
    "statsig-ffi",
    "statsig-grpc",
    "statsig-pyo3",
    "statsig-node",
    "statsig-elixir/native/statsig_elixir",
]
resolver = "2"
exclude = [
    "examples/rust/sample-usage",
    "examples/rust/perf-monitor",
    "examples/rust/mem-bench",
    "examples/rust/perf-bench",
    "benchmarking/bench-cluster",
]

[workspace.package]
edition = "2021"
license = "ISC"
<<<<<<< HEAD
version = "0.8.1-rc.2508262310"
=======
version = "0.8.1-rc.2508261835"
>>>>>>> 15355bbc
homepage = "https://statsig.com/"
authors = ["Statsig", "Daniel Loomb <daniel@statsig.com>"]
readme = "README.md"
repository = "https://github.com/statsig-io/statsig-server-core"
description = "Statsig Rust SDK for usage in multi-user server environments."<|MERGE_RESOLUTION|>--- conflicted
+++ resolved
@@ -25,11 +25,7 @@
 [workspace.package]
 edition = "2021"
 license = "ISC"
-<<<<<<< HEAD
-version = "0.8.1-rc.2508262310"
-=======
 version = "0.8.1-rc.2508261835"
->>>>>>> 15355bbc
 homepage = "https://statsig.com/"
 authors = ["Statsig", "Daniel Loomb <daniel@statsig.com>"]
 readme = "README.md"
