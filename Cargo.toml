[profile.release]
codegen-units = 1
lto = true
opt-level = "z"
strip = true

[workspace]
members = [
    "statsig-rust",
    "statsig-ffi",
    "statsig-grpc",
    "statsig-pyo3",
    "statsig-node",
    "statsig-elixir/native/statsig_elixir",
]
resolver = "2"
exclude = [
    "examples/rust/sample-usage",
    "examples/rust/perf-monitor",
    "examples/rust/mem-bench",
    "examples/rust/perf-bench",
    "benchmarking/bench-cluster",
]

[workspace.package]
edition = "2021"
license = "ISC"
<<<<<<< HEAD
version = "0.11.1"
=======
version = "0.11.2-beta.2511032240"
>>>>>>> 99079da1
homepage = "https://statsig.com/"
authors = ["Statsig", "Daniel Loomb <daniel@statsig.com>"]
readme = "README.md"
repository = "https://github.com/statsig-io/statsig-server-core"
description = "Statsig Rust SDK for usage in multi-user server environments."<|MERGE_RESOLUTION|>--- conflicted
+++ resolved
@@ -25,11 +25,7 @@
 [workspace.package]
 edition = "2021"
 license = "ISC"
-<<<<<<< HEAD
-version = "0.11.1"
-=======
 version = "0.11.2-beta.2511032240"
->>>>>>> 99079da1
 homepage = "https://statsig.com/"
 authors = ["Statsig", "Daniel Loomb <daniel@statsig.com>"]
 readme = "README.md"
