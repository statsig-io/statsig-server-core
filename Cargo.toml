[profile.release]
codegen-units = 1
lto = true
opt-level = "z"
strip = true

[workspace]
members = [
    "statsig-rust",
    "statsig-ffi",
    "statsig-grpc",
    "statsig-pyo3",
    "statsig-node",
    "statsig-elixir/native/statsig_elixir",
]
resolver = "2"
exclude = [
    "examples/rust/sample-usage",
    "examples/rust/perf-monitor",
    "examples/rust/mem-bench",
    "examples/rust/perf-bench",
    "benchmarking/bench-cluster",
]

[workspace.package]
edition = "2021"
license = "ISC"
<<<<<<< HEAD
version = "0.13.0"
=======
version = "0.13.0-rc.1"
>>>>>>> 9de91f95
homepage = "https://statsig.com/"
authors = ["Statsig", "Daniel Loomb <daniel@statsig.com>"]
readme = "README.md"
repository = "https://github.com/statsig-io/statsig-server-core"
description = "Statsig Rust SDK for usage in multi-user server environments."<|MERGE_RESOLUTION|>--- conflicted
+++ resolved
@@ -25,11 +25,7 @@
 [workspace.package]
 edition = "2021"
 license = "ISC"
-<<<<<<< HEAD
-version = "0.13.0"
-=======
 version = "0.13.0-rc.1"
->>>>>>> 9de91f95
 homepage = "https://statsig.com/"
 authors = ["Statsig", "Daniel Loomb <daniel@statsig.com>"]
 readme = "README.md"
