--- conflicted
+++ resolved
@@ -25,11 +25,7 @@
 [workspace.package]
 edition = "2021"
 license = "ISC"
-<<<<<<< HEAD
-version = "0.10.2"
-=======
 version = "0.10.2-rc.1"
->>>>>>> be96c84d
 homepage = "https://statsig.com/"
 authors = ["Statsig", "Daniel Loomb <daniel@statsig.com>"]
 readme = "README.md"
