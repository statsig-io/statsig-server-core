[profile.release]
codegen-units = 1
lto = true
opt-level = "z"
strip = true

[workspace]
members = [
    "statsig-rust",
    "statsig-ffi",
    "statsig-grpc",
    "statsig-pyo3",
    "statsig-node",
    "statsig-elixir/native/statsig_elixir",
]
resolver = "2"
exclude = [
    "examples/rust/sample-usage",
    "examples/rust/perf-monitor",
    "examples/rust/mem-bench",
    "examples/rust/perf-bench",
    "examples/rust/verify-package",
    "benchmarking/bench-cluster",
]

[workspace.package]
edition = "2021"
license = "ISC"
<<<<<<< HEAD
version = "0.14.1-rc.2512160131"
=======
version = "0.14.1-rc.2512160129"
>>>>>>> 407c0d42
homepage = "https://statsig.com/"
authors = ["Statsig", "Daniel Loomb <daniel@statsig.com>"]
readme = "README.md"
repository = "https://github.com/statsig-io/statsig-server-core"
description = "Statsig Rust SDK for usage in multi-user server environments."<|MERGE_RESOLUTION|>--- conflicted
+++ resolved
@@ -26,11 +26,7 @@
 [workspace.package]
 edition = "2021"
 license = "ISC"
-<<<<<<< HEAD
-version = "0.14.1-rc.2512160131"
-=======
 version = "0.14.1-rc.2512160129"
->>>>>>> 407c0d42
 homepage = "https://statsig.com/"
 authors = ["Statsig", "Daniel Loomb <daniel@statsig.com>"]
 readme = "README.md"
