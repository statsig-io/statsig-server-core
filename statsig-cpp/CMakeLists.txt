--- conflicted
+++ resolved
@@ -5,11 +5,7 @@
     DESCRIPTION "Statsig C++ Core SDK"
     LANGUAGES CXX
 )
-<<<<<<< HEAD
-set(PROJECT_VERSION_SUFFIX "rc.2511190359")
-=======
 set(PROJECT_VERSION_SUFFIX "beta.2511220235")
->>>>>>> 65dc1627
 
 set(CMAKE_CXX_STANDARD 17)
 set(CMAKE_CXX_STANDARD_REQUIRED ON)
