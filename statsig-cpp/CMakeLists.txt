--- conflicted
+++ resolved
@@ -5,11 +5,7 @@
     DESCRIPTION "Statsig C++ Core SDK"
     LANGUAGES CXX
 )
-<<<<<<< HEAD
-set(PROJECT_VERSION_SUFFIX "rc.2512160131")
-=======
 set(PROJECT_VERSION_SUFFIX "rc.2512160129")
->>>>>>> 407c0d42
 
 set(CMAKE_CXX_STANDARD 17)
 set(CMAKE_CXX_STANDARD_REQUIRED ON)
