--- conflicted
+++ resolved
@@ -5,11 +5,7 @@
     DESCRIPTION "Statsig C++ Core SDK"
     LANGUAGES CXX
 )
-<<<<<<< HEAD
-set(PROJECT_VERSION_SUFFIX "rc.2511250016")
-=======
 set(PROJECT_VERSION_SUFFIX "rc.1")
->>>>>>> 9de91f95
 
 set(CMAKE_CXX_STANDARD 17)
 set(CMAKE_CXX_STANDARD_REQUIRED ON)
