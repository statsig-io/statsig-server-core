{
  "name": "@statsig/statsig-node-core",
<<<<<<< HEAD
  "version": "0.8.2",
=======
  "version": "0.8.2-rc.1",
>>>>>>> 424b4a57
  "main": "index.js",
  "scripts": {
    "test": "jest --colors"
  },
  "keywords": [],
  "author": "",
  "license": "ISC",
  "description": "",
  "dependencies": {
    "@octokit/core": "^6",
    "https-proxy-agent": "^7.0.6",
    "node-fetch": "2.7.0"
  },
  "devDependencies": {
    "@babel/helpers": "7.26.10",
    "@napi-rs/cli": "3.0.0-alpha.65",
    "@octokit/endpoint": "10.1.3",
    "@octokit/plugin-paginate-rest": "11.4.1",
    "@octokit/request": "9.2.1",
    "@octokit/request-error": "6.1.7",
    "@types/compression": "^1.7.5",
    "@types/express": "^5.0.0",
    "@types/jest": "^29.5.14",
    "@types/node": "^22.10.10",
    "@types/node-fetch": "2.6.12",
    "compression": "^1.7.5",
    "express": "^4.21.2",
    "form-data": "4.0.4",
    "jest": "^29.7.0",
    "on-headers": "1.1.0",
    "tar-fs": "^2.1.3",
    "ts-jest": "^29.2.5",
    "typescript": "^5.7.3"
  },
  "engines": {
    "node": ">= 6.14.2 < 7 || >= 8.11.2 < 9 || >= 9.11.0 < 10 || >= 10.0.0"
  },
  "napi": {
    "binaryName": "statsig-node-core",
    "targets": [
      "aarch64-apple-darwin",
      "aarch64-unknown-linux-gnu",
      "aarch64-unknown-linux-musl",
      "i686-pc-windows-msvc",
      "x86_64-apple-darwin",
      "x86_64-pc-windows-msvc",
      "x86_64-unknown-linux-gnu",
      "x86_64-unknown-linux-musl"
    ]
  }
}<|MERGE_RESOLUTION|>--- conflicted
+++ resolved
@@ -1,10 +1,6 @@
 {
   "name": "@statsig/statsig-node-core",
-<<<<<<< HEAD
-  "version": "0.8.2",
-=======
   "version": "0.8.2-rc.1",
->>>>>>> 424b4a57
   "main": "index.js",
   "scripts": {
     "test": "jest --colors"
