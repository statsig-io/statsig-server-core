{
  "name": "@statsig/statsig-node-core",
<<<<<<< HEAD
  "version": "0.11.1",
=======
  "version": "0.11.2-beta.2511032240",
>>>>>>> 99079da1
  "main": "index.js",
  "scripts": {
    "test": "jest --colors"
  },
  "keywords": [],
  "author": "",
  "license": "ISC",
  "description": "",
  "repository": "https://github.com/statsig-io/statsig-server-core.git",
  "dependencies": {
    "@octokit/core": "^6",
    "https-proxy-agent": "^7.0.6",
    "node-fetch": "2.7.0"
  },
  "devDependencies": {
    "@babel/helpers": "7.26.10",
    "@napi-rs/cli": "3.0.0-alpha.65",
    "@octokit/endpoint": "10.1.3",
    "@octokit/plugin-paginate-rest": "11.4.1",
    "@octokit/request": "9.2.1",
    "@octokit/request-error": "6.1.7",
    "@types/compression": "^1.7.5",
    "@types/express": "^5.0.0",
    "@types/jest": "^29.5.14",
    "@types/node": "^22.10.10",
    "@types/node-fetch": "2.6.12",
    "compression": "^1.7.5",
    "express": "^4.21.2",
    "form-data": "4.0.4",
    "jest": "^29.7.0",
    "on-headers": "1.1.0",
    "tar-fs": "^2.1.4",
    "ts-jest": "^29.2.5",
    "typescript": "^5.7.3"
  },
  "engines": {
    "node": ">= 6.14.2 < 7 || >= 8.11.2 < 9 || >= 9.11.0 < 10 || >= 10.0.0"
  },
  "napi": {
    "binaryName": "statsig-node-core",
    "targets": [
      "aarch64-apple-darwin",
      "aarch64-unknown-linux-gnu",
      "aarch64-unknown-linux-musl",
      "i686-pc-windows-msvc",
      "x86_64-apple-darwin",
      "x86_64-pc-windows-msvc",
      "x86_64-unknown-linux-gnu",
      "x86_64-unknown-linux-musl"
    ]
  }
}<|MERGE_RESOLUTION|>--- conflicted
+++ resolved
@@ -1,10 +1,6 @@
 {
   "name": "@statsig/statsig-node-core",
-<<<<<<< HEAD
-  "version": "0.11.1",
-=======
   "version": "0.11.2-beta.2511032240",
->>>>>>> 99079da1
   "main": "index.js",
   "scripts": {
     "test": "jest --colors"
