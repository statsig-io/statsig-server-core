{
  "name": "@statsig/statsig-node-core",
<<<<<<< HEAD
  "version": "0.12.2-rc.2511190359",
=======
  "version": "0.12.2-beta.2511220235",
>>>>>>> 65dc1627
  "main": "index.js",
  "scripts": {
    "test": "jest --colors"
  },
  "keywords": [],
  "author": "",
  "license": "ISC",
  "description": "",
  "repository": "https://github.com/statsig-io/statsig-server-core.git",
  "dependencies": {
    "@octokit/core": "^6",
    "https-proxy-agent": "^7.0.6",
    "node-fetch": "2.7.0"
  },
  "devDependencies": {
    "@babel/helpers": "7.26.10",
    "@napi-rs/cli": "3.0.0-alpha.65",
    "@octokit/endpoint": "10.1.3",
    "@octokit/plugin-paginate-rest": "11.4.1",
    "@octokit/request": "9.2.1",
    "@octokit/request-error": "6.1.7",
    "@types/compression": "^1.7.5",
    "@types/express": "^5.0.0",
    "@types/jest": "^29.5.14",
    "@types/node": "^22.10.10",
    "@types/node-fetch": "2.6.12",
    "compression": "^1.7.5",
    "express": "^4.21.2",
    "form-data": "4.0.4",
    "jest": "^29.7.0",
    "jest-extended": "^7.0.0",
    "on-headers": "1.1.0",
    "tar-fs": "^2.1.4",
    "ts-jest": "^29.2.5",
    "typescript": "^5.7.3"
  },
  "engines": {
    "node": ">= 6.14.2 < 7 || >= 8.11.2 < 9 || >= 9.11.0 < 10 || >= 10.0.0"
  },
  "napi": {
    "binaryName": "statsig-node-core",
    "targets": [
      "aarch64-apple-darwin",
      "aarch64-unknown-linux-gnu",
      "aarch64-unknown-linux-musl",
      "aarch64-pc-windows-msvc",
      "i686-pc-windows-msvc",
      "x86_64-apple-darwin",
      "x86_64-pc-windows-msvc",
      "x86_64-unknown-linux-gnu",
      "x86_64-unknown-linux-musl"
    ]
  }
}<|MERGE_RESOLUTION|>--- conflicted
+++ resolved
@@ -1,10 +1,6 @@
 {
   "name": "@statsig/statsig-node-core",
-<<<<<<< HEAD
-  "version": "0.12.2-rc.2511190359",
-=======
   "version": "0.12.2-beta.2511220235",
->>>>>>> 65dc1627
   "main": "index.js",
   "scripts": {
     "test": "jest --colors"
