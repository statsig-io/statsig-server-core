{
  "name": "@statsig/statsig-node-core",
<<<<<<< HEAD
  "version": "0.10.2",
=======
  "version": "0.10.2-rc.1",
>>>>>>> be96c84d
  "main": "index.js",
  "scripts": {
    "test": "jest --colors"
  },
  "keywords": [],
  "author": "",
  "license": "ISC",
  "description": "",
  "repository": "https://github.com/statsig-io/statsig-server-core.git",
  "dependencies": {
    "@octokit/core": "^6",
    "https-proxy-agent": "^7.0.6",
    "node-fetch": "2.7.0"
  },
  "devDependencies": {
    "@babel/helpers": "7.26.10",
    "@napi-rs/cli": "3.0.0-alpha.65",
    "@octokit/endpoint": "10.1.3",
    "@octokit/plugin-paginate-rest": "11.4.1",
    "@octokit/request": "9.2.1",
    "@octokit/request-error": "6.1.7",
    "@types/compression": "^1.7.5",
    "@types/express": "^5.0.0",
    "@types/jest": "^29.5.14",
    "@types/node": "^22.10.10",
    "@types/node-fetch": "2.6.12",
    "compression": "^1.7.5",
    "express": "^4.21.2",
    "form-data": "4.0.4",
    "jest": "^29.7.0",
    "on-headers": "1.1.0",
    "tar-fs": "^2.1.4",
    "ts-jest": "^29.2.5",
    "typescript": "^5.7.3"
  },
  "engines": {
    "node": ">= 6.14.2 < 7 || >= 8.11.2 < 9 || >= 9.11.0 < 10 || >= 10.0.0"
  },
  "napi": {
    "binaryName": "statsig-node-core",
    "targets": [
      "aarch64-apple-darwin",
      "aarch64-unknown-linux-gnu",
      "aarch64-unknown-linux-musl",
      "i686-pc-windows-msvc",
      "x86_64-apple-darwin",
      "x86_64-pc-windows-msvc",
      "x86_64-unknown-linux-gnu",
      "x86_64-unknown-linux-musl"
    ]
  }
}<|MERGE_RESOLUTION|>--- conflicted
+++ resolved
@@ -1,10 +1,6 @@
 {
   "name": "@statsig/statsig-node-core",
-<<<<<<< HEAD
-  "version": "0.10.2",
-=======
   "version": "0.10.2-rc.1",
->>>>>>> be96c84d
   "main": "index.js",
   "scripts": {
     "test": "jest --colors"
