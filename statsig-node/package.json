{
  "name": "@statsig/statsig-node-core",
<<<<<<< HEAD
  "version": "0.8.1-rc.2508262353",
=======
  "version": "0.8.1-rc.2508262341",
>>>>>>> 9964c3b5
  "main": "index.js",
  "scripts": {
    "test": "jest --colors"
  },
  "keywords": [],
  "author": "",
  "license": "ISC",
  "description": "",
  "dependencies": {
    "@octokit/core": "^6",
    "https-proxy-agent": "^7.0.6",
    "node-fetch": "2.7.0"
  },
  "devDependencies": {
    "@babel/helpers": "7.26.10",
    "@napi-rs/cli": "3.0.0-alpha.65",
    "@octokit/endpoint": "10.1.3",
    "@octokit/plugin-paginate-rest": "11.4.1",
    "@octokit/request": "9.2.1",
    "@octokit/request-error": "6.1.7",
    "@types/compression": "^1.7.5",
    "@types/express": "^5.0.0",
    "@types/jest": "^29.5.14",
    "@types/node": "^22.10.10",
    "@types/node-fetch": "2.6.12",
    "compression": "^1.7.5",
    "express": "^4.21.2",
    "form-data": "4.0.4",
    "jest": "^29.7.0",
    "on-headers": "1.1.0",
    "tar-fs": "^2.1.3",
    "ts-jest": "^29.2.5",
    "typescript": "^5.7.3"
  },
  "engines": {
    "node": ">= 6.14.2 < 7 || >= 8.11.2 < 9 || >= 9.11.0 < 10 || >= 10.0.0"
  },
  "napi": {
    "binaryName": "statsig-node-core",
    "targets": [
      "aarch64-apple-darwin",
      "aarch64-unknown-linux-gnu",
      "aarch64-unknown-linux-musl",
      "i686-pc-windows-msvc",
      "x86_64-apple-darwin",
      "x86_64-pc-windows-msvc",
      "x86_64-unknown-linux-gnu",
      "x86_64-unknown-linux-musl"
    ]
  }
}<|MERGE_RESOLUTION|>--- conflicted
+++ resolved
@@ -1,10 +1,6 @@
 {
   "name": "@statsig/statsig-node-core",
-<<<<<<< HEAD
-  "version": "0.8.1-rc.2508262353",
-=======
   "version": "0.8.1-rc.2508262341",
->>>>>>> 9964c3b5
   "main": "index.js",
   "scripts": {
     "test": "jest --colors"
