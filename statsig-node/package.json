--- conflicted
+++ resolved
@@ -1,10 +1,6 @@
 {
   "name": "@statsig/statsig-node-core",
-<<<<<<< HEAD
-  "version": "0.9.1-rc.2509181924",
-=======
   "version": "0.9.1-rc.2509181925",
->>>>>>> f40ec3b6
   "main": "index.js",
   "scripts": {
     "test": "jest --colors"
