{
  "name": "@statsig/statsig-node-core",
<<<<<<< HEAD
  "version": "0.12.2-rc.2511180138",
=======
  "version": "0.12.2-rc.2511180139",
>>>>>>> cd795d7f
  "main": "index.js",
  "scripts": {
    "test": "jest --colors"
  },
  "keywords": [],
  "author": "",
  "license": "ISC",
  "description": "",
  "repository": "https://github.com/statsig-io/statsig-server-core.git",
  "dependencies": {
    "@octokit/core": "^6",
    "https-proxy-agent": "^7.0.6",
    "node-fetch": "2.7.0"
  },
  "devDependencies": {
    "@babel/helpers": "7.26.10",
    "@napi-rs/cli": "3.0.0-alpha.65",
    "@octokit/endpoint": "10.1.3",
    "@octokit/plugin-paginate-rest": "11.4.1",
    "@octokit/request": "9.2.1",
    "@octokit/request-error": "6.1.7",
    "@types/compression": "^1.7.5",
    "@types/express": "^5.0.0",
    "@types/jest": "^29.5.14",
    "@types/node": "^22.10.10",
    "@types/node-fetch": "2.6.12",
    "compression": "^1.7.5",
    "express": "^4.21.2",
    "form-data": "4.0.4",
    "jest": "^29.7.0",
    "on-headers": "1.1.0",
    "tar-fs": "^2.1.4",
    "ts-jest": "^29.2.5",
    "typescript": "^5.7.3"
  },
  "engines": {
    "node": ">= 6.14.2 < 7 || >= 8.11.2 < 9 || >= 9.11.0 < 10 || >= 10.0.0"
  },
  "napi": {
    "binaryName": "statsig-node-core",
    "targets": [
      "aarch64-apple-darwin",
      "aarch64-unknown-linux-gnu",
      "aarch64-unknown-linux-musl",
      "i686-pc-windows-msvc",
      "x86_64-apple-darwin",
      "x86_64-pc-windows-msvc",
      "x86_64-unknown-linux-gnu",
      "x86_64-unknown-linux-musl"
    ]
  }
}<|MERGE_RESOLUTION|>--- conflicted
+++ resolved
@@ -1,10 +1,6 @@
 {
   "name": "@statsig/statsig-node-core",
-<<<<<<< HEAD
-  "version": "0.12.2-rc.2511180138",
-=======
   "version": "0.12.2-rc.2511180139",
->>>>>>> cd795d7f
   "main": "index.js",
   "scripts": {
     "test": "jest --colors"
