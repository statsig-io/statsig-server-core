{
    "name": "@statsig/statsig-node-core-linux-arm64-gnu",
<<<<<<< HEAD
    "version": "0.14.1-rc.2512160128",
=======
    "version": "0.14.1-rc.2512160125",
>>>>>>> 27ab9bb4
    "repository": "https://github.com/statsig-io/statsig-server-core.git",
    "os": [
      "linux"
    ],
    "cpu": [
      "arm64"
    ],
    "main": "statsig-node-core.linux-arm64-gnu.node",
    "files": [
      "statsig-node-core.linux-arm64-gnu.node"
    ],
    "license": "MIT",
    "engines": {
      "node": ">= 10"
    },
    "libc": [
      "glibc"
    ]
  }
  <|MERGE_RESOLUTION|>--- conflicted
+++ resolved
@@ -1,10 +1,6 @@
 {
     "name": "@statsig/statsig-node-core-linux-arm64-gnu",
-<<<<<<< HEAD
-    "version": "0.14.1-rc.2512160128",
-=======
     "version": "0.14.1-rc.2512160125",
->>>>>>> 27ab9bb4
     "repository": "https://github.com/statsig-io/statsig-server-core.git",
     "os": [
       "linux"
