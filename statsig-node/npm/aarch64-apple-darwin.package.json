{
    "name": "@statsig/statsig-node-core-darwin-arm64",
<<<<<<< HEAD
    "version": "0.11.0",
=======
    "version": "0.11.0-rc.1",
>>>>>>> 699cea1d
    "repository": "https://github.com/statsig-io/statsig-server-core.git",
    "os": [
      "darwin"
    ],
    "cpu": [
      "arm64"
    ],
    "main": "statsig-node-core.darwin-arm64.node",
    "files": [
      "statsig-node-core.darwin-arm64.node"
    ],
    "license": "MIT",
    "engines": {
      "node": ">= 10"
    }
  }
  <|MERGE_RESOLUTION|>--- conflicted
+++ resolved
@@ -1,10 +1,6 @@
 {
     "name": "@statsig/statsig-node-core-darwin-arm64",
-<<<<<<< HEAD
-    "version": "0.11.0",
-=======
     "version": "0.11.0-rc.1",
->>>>>>> 699cea1d
     "repository": "https://github.com/statsig-io/statsig-server-core.git",
     "os": [
       "darwin"
