--- conflicted
+++ resolved
@@ -1,10 +1,6 @@
 {
     "name": "@statsig/statsig-node-core-darwin-arm64",
-<<<<<<< HEAD
-    "version": "0.8.2-rc.2508282037",
-=======
     "version": "0.8.2",
->>>>>>> 20a6fc72
     "os": [
       "darwin"
     ],
