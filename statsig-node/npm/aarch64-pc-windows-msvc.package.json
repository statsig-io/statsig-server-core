{
    "name": "@statsig/statsig-node-core-win32-arm64-msvc",
<<<<<<< HEAD
    "version": "0.12.2-rc.2511180219",
=======
    "version": "0.12.2-beta.2511190238",
>>>>>>> 65d99a77
    "repository": "https://github.com/statsig-io/statsig-server-core.git",
    "os": [
      "win32"
    ],
    "cpu": [
      "arm64"
    ],
    "main": "statsig-node-core.win32-arm64-msvc.node",
    "files": [
      "statsig-node-core.win32-arm64-msvc.node"
    ],
    "license": "MIT",
    "engines": {
      "node": ">= 10"
    }
  }
  <|MERGE_RESOLUTION|>--- conflicted
+++ resolved
@@ -1,10 +1,6 @@
 {
     "name": "@statsig/statsig-node-core-win32-arm64-msvc",
-<<<<<<< HEAD
-    "version": "0.12.2-rc.2511180219",
-=======
     "version": "0.12.2-beta.2511190238",
->>>>>>> 65d99a77
     "repository": "https://github.com/statsig-io/statsig-server-core.git",
     "os": [
       "win32"
