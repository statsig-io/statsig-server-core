{
    "name": "@statsig/statsig-node-core-win32-ia32-msvc",
<<<<<<< HEAD
    "version": "0.8.6",
=======
    "version": "0.8.7-beta.2509060229",
>>>>>>> 90415cdc
    "os": [
      "win32"
    ],
    "cpu": [
      "ia32"
    ],
    "main": "statsig-node-core.win32-ia32-msvc.node",
    "files": [
      "statsig-node-core.win32-ia32-msvc.node"
    ],
    "license": "MIT",
    "engines": {
      "node": ">= 10"
    }
  }
  <|MERGE_RESOLUTION|>--- conflicted
+++ resolved
@@ -1,10 +1,6 @@
 {
     "name": "@statsig/statsig-node-core-win32-ia32-msvc",
-<<<<<<< HEAD
-    "version": "0.8.6",
-=======
     "version": "0.8.7-beta.2509060229",
->>>>>>> 90415cdc
     "os": [
       "win32"
     ],
