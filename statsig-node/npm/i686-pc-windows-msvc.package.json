{
    "name": "@statsig/statsig-node-core-win32-ia32-msvc",
<<<<<<< HEAD
    "version": "0.8.1-rc.2508262310",
=======
    "version": "0.8.1-rc.2508261835",
>>>>>>> 15355bbc
    "os": [
      "win32"
    ],
    "cpu": [
      "ia32"
    ],
    "main": "statsig-node-core.win32-ia32-msvc.node",
    "files": [
      "statsig-node-core.win32-ia32-msvc.node"
    ],
    "license": "MIT",
    "engines": {
      "node": ">= 10"
    }
  }
  <|MERGE_RESOLUTION|>--- conflicted
+++ resolved
@@ -1,10 +1,6 @@
 {
     "name": "@statsig/statsig-node-core-win32-ia32-msvc",
-<<<<<<< HEAD
-    "version": "0.8.1-rc.2508262310",
-=======
     "version": "0.8.1-rc.2508261835",
->>>>>>> 15355bbc
     "os": [
       "win32"
     ],
