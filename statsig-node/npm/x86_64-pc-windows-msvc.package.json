{
    "name": "@statsig/statsig-node-core-win32-x64-msvc",
<<<<<<< HEAD
    "version": "0.12.2-rc.2511180138",
=======
    "version": "0.12.2-rc.2511180139",
>>>>>>> cd795d7f
    "repository": "https://github.com/statsig-io/statsig-server-core.git",
    "os": [
      "win32"
    ],
    "cpu": [
      "x64"
    ],
    "main": "statsig-node-core.win32-x64-msvc.node",
    "files": [
      "statsig-node-core.win32-x64-msvc.node"
    ],
    "license": "MIT",
    "engines": {
      "node": ">= 10"
    }
  }
  <|MERGE_RESOLUTION|>--- conflicted
+++ resolved
@@ -1,10 +1,6 @@
 {
     "name": "@statsig/statsig-node-core-win32-x64-msvc",
-<<<<<<< HEAD
-    "version": "0.12.2-rc.2511180138",
-=======
     "version": "0.12.2-rc.2511180139",
->>>>>>> cd795d7f
     "repository": "https://github.com/statsig-io/statsig-server-core.git",
     "os": [
       "win32"
