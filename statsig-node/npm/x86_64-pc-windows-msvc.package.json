--- conflicted
+++ resolved
@@ -1,10 +1,6 @@
 {
     "name": "@statsig/statsig-node-core-win32-x64-msvc",
-<<<<<<< HEAD
-    "version": "0.11.0",
-=======
     "version": "0.11.0-rc.1",
->>>>>>> 699cea1d
     "repository": "https://github.com/statsig-io/statsig-server-core.git",
     "os": [
       "win32"
