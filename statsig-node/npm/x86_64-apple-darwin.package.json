--- conflicted
+++ resolved
@@ -1,10 +1,6 @@
 {
     "name": "@statsig/statsig-node-core-darwin-x64",
-<<<<<<< HEAD
-    "version": "0.10.1",
-=======
     "version": "0.10.1-rc.1",
->>>>>>> 3857b956
     "repository": "https://github.com/statsig-io/statsig-server-core.git",
     "os": [
       "darwin"
