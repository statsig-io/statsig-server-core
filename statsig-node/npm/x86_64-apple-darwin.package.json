{
    "name": "@statsig/statsig-node-core-darwin-x64",
<<<<<<< HEAD
    "version": "0.9.4-rc.2509300111",
=======
    "version": "0.9.4-rc.2509300113",
>>>>>>> c10d29dc
    "repository": "https://github.com/statsig-io/statsig-server-core.git",
    "os": [
      "darwin"
    ],
    "cpu": [
      "x64"
    ],
    "main": "statsig-node-core.darwin-x64.node",
    "files": [
      "statsig-node-core.darwin-x64.node"
    ],
    "license": "MIT",
    "engines": {
      "node": ">= 10"
    }
  }
  <|MERGE_RESOLUTION|>--- conflicted
+++ resolved
@@ -1,10 +1,6 @@
 {
     "name": "@statsig/statsig-node-core-darwin-x64",
-<<<<<<< HEAD
-    "version": "0.9.4-rc.2509300111",
-=======
     "version": "0.9.4-rc.2509300113",
->>>>>>> c10d29dc
     "repository": "https://github.com/statsig-io/statsig-server-core.git",
     "os": [
       "darwin"
