--- conflicted
+++ resolved
@@ -1,10 +1,6 @@
 {
     "name": "@statsig/statsig-node-core-linux-x64-gnu",
-<<<<<<< HEAD
-    "version": "0.13.0",
-=======
     "version": "0.13.0-rc.1",
->>>>>>> 9de91f95
     "repository": "https://github.com/statsig-io/statsig-server-core.git",
     "os": [
       "linux"
