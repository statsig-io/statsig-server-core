--- conflicted
+++ resolved
@@ -1,10 +1,6 @@
 {
     "name": "@statsig/statsig-node-core-linux-x64-musl",
-<<<<<<< HEAD
-    "version": "0.8.6",
-=======
     "version": "0.8.7-beta.2509060229",
->>>>>>> 90415cdc
     "os": [
       "linux"
     ],
