<Project>
  <PropertyGroup>
<<<<<<< HEAD
    <StatsigVersion>0.13.0</StatsigVersion>
=======
    <StatsigVersion>0.13.0-rc.1</StatsigVersion>
>>>>>>> 9de91f95
    <PackageLicenseExpression>ISC</PackageLicenseExpression>
  </PropertyGroup>
</Project><|MERGE_RESOLUTION|>--- conflicted
+++ resolved
@@ -1,10 +1,6 @@
 <Project>
   <PropertyGroup>
-<<<<<<< HEAD
-    <StatsigVersion>0.13.0</StatsigVersion>
-=======
     <StatsigVersion>0.13.0-rc.1</StatsigVersion>
->>>>>>> 9de91f95
     <PackageLicenseExpression>ISC</PackageLicenseExpression>
   </PropertyGroup>
 </Project>