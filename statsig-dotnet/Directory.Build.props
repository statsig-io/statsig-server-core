<Project>
  <PropertyGroup>
<<<<<<< HEAD
    <StatsigVersion>0.11.1</StatsigVersion>
=======
    <StatsigVersion>0.11.2-beta.2511032240</StatsigVersion>
>>>>>>> 99079da1
    <PackageLicenseExpression>ISC</PackageLicenseExpression>
  </PropertyGroup>
</Project><|MERGE_RESOLUTION|>--- conflicted
+++ resolved
@@ -1,10 +1,6 @@
 <Project>
   <PropertyGroup>
-<<<<<<< HEAD
-    <StatsigVersion>0.11.1</StatsigVersion>
-=======
     <StatsigVersion>0.11.2-beta.2511032240</StatsigVersion>
->>>>>>> 99079da1
     <PackageLicenseExpression>ISC</PackageLicenseExpression>
   </PropertyGroup>
 </Project>