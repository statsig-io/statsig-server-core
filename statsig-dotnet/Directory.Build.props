<Project>
  <PropertyGroup>
<<<<<<< HEAD
    <StatsigVersion>0.8.6</StatsigVersion>
=======
    <StatsigVersion>0.8.7-beta.2509060229</StatsigVersion>
>>>>>>> 90415cdc
    <PackageLicenseExpression>ISC</PackageLicenseExpression>
  </PropertyGroup>
</Project><|MERGE_RESOLUTION|>--- conflicted
+++ resolved
@@ -1,10 +1,6 @@
 <Project>
   <PropertyGroup>
-<<<<<<< HEAD
-    <StatsigVersion>0.8.6</StatsigVersion>
-=======
     <StatsigVersion>0.8.7-beta.2509060229</StatsigVersion>
->>>>>>> 90415cdc
     <PackageLicenseExpression>ISC</PackageLicenseExpression>
   </PropertyGroup>
 </Project>