<Project>
  <PropertyGroup>
<<<<<<< HEAD
    <StatsigVersion>0.8.2</StatsigVersion>
=======
    <StatsigVersion>0.8.2-rc.1</StatsigVersion>
>>>>>>> 424b4a57
    <PackageLicenseExpression>ISC</PackageLicenseExpression>
  </PropertyGroup>
</Project><|MERGE_RESOLUTION|>--- conflicted
+++ resolved
@@ -1,10 +1,6 @@
 <Project>
   <PropertyGroup>
-<<<<<<< HEAD
-    <StatsigVersion>0.8.2</StatsigVersion>
-=======
     <StatsigVersion>0.8.2-rc.1</StatsigVersion>
->>>>>>> 424b4a57
     <PackageLicenseExpression>ISC</PackageLicenseExpression>
   </PropertyGroup>
 </Project>