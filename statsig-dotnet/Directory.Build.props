<Project>
  <PropertyGroup>
<<<<<<< HEAD
    <StatsigVersion>0.8.4</StatsigVersion>
=======
    <StatsigVersion>0.8.5-beta.2508300230</StatsigVersion>
>>>>>>> d3d06942
    <PackageLicenseExpression>ISC</PackageLicenseExpression>
  </PropertyGroup>
</Project><|MERGE_RESOLUTION|>--- conflicted
+++ resolved
@@ -1,10 +1,6 @@
 <Project>
   <PropertyGroup>
-<<<<<<< HEAD
-    <StatsigVersion>0.8.4</StatsigVersion>
-=======
     <StatsigVersion>0.8.5-beta.2508300230</StatsigVersion>
->>>>>>> d3d06942
     <PackageLicenseExpression>ISC</PackageLicenseExpression>
   </PropertyGroup>
 </Project>