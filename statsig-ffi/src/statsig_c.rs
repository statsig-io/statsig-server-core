--- conflicted
+++ resolved
@@ -940,8 +940,6 @@
 }
 
 #[no_mangle]
-<<<<<<< HEAD
-=======
 pub extern "C" fn statsig_get_layer(
     statsig_ref: u64,
     user_ref: u64,
@@ -959,7 +957,6 @@
 }
 
 #[no_mangle]
->>>>>>> 699cea1d
 pub extern "C" fn statsig_log_layer_param_exposure(
     statsig_ref: u64,
     layer_json: *const c_char,
