--- conflicted
+++ resolved
@@ -49,11 +49,7 @@
 impl StatsigMetadata {
     fn new() -> Self {
         Self {
-<<<<<<< HEAD
-            sdk_version: "0.9.4-rc.2509300134".to_string(),
-=======
             sdk_version: "0.9.5-beta.2510010238".to_string(),
->>>>>>> 9f665979
             sdk_type: "statsig-server-core".to_string(),
             session_id: Uuid::new_v4().to_string(),
             os: None,
