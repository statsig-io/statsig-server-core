use crate::log_e;
use lazy_static::lazy_static;
use parking_lot::RwLock;
use serde::Serialize;
use serde_json::{json, Value};
use std::collections::HashMap;
use uuid::Uuid;

lazy_static! {
    static ref STATSIG_METADATA: RwLock<StatsigMetadata> = RwLock::new(StatsigMetadata::new());
}

const TAG: &str = stringify!(StatsigMetadata);
#[derive(Serialize, Clone)]
#[serde(rename_all = "camelCase")]
pub struct StatsigMetadata {
    pub sdk_type: String,
    pub sdk_version: String,

    #[serde(rename = "sessionID")]
    pub session_id: String,

    #[serde(skip_serializing_if = "Option::is_none")]
    pub os: Option<String>,

    #[serde(skip_serializing_if = "Option::is_none")]
    pub arch: Option<String>,

    #[serde(skip_serializing_if = "Option::is_none")]
    pub language_version: Option<String>,

    #[serde(skip_serializing_if = "Option::is_none")]
    #[serde(rename = "service_name")]
    pub service_name: Option<String>,
}

#[derive(Serialize, Clone)]
#[serde(rename_all = "camelCase")]
pub struct StatsigMetadataWithLogEventExtras {
    #[serde(flatten)]
    pub base: StatsigMetadata,

    pub flushing_interval_ms: u64,
    pub batch_size: usize,
    pub max_pending_batches: usize,
    pub flush_type: String,
}

impl StatsigMetadata {
    fn new() -> Self {
        Self {
<<<<<<< HEAD
            sdk_version: "0.14.1-rc.2512160131".to_string(),
=======
            sdk_version: "0.14.1-rc.2512160129".to_string(),
>>>>>>> 407c0d42
            sdk_type: "statsig-server-core".to_string(),
            session_id: Uuid::new_v4().to_string(),
            os: None,
            arch: None,
            language_version: None,
            service_name: None,
        }
    }

    pub fn update_values(sdk_type: String, os: String, arch: String, language_version: String) {
        match STATSIG_METADATA.try_write_for(std::time::Duration::from_secs(5)) {
            Some(mut metadata) => {
                metadata.sdk_type = sdk_type;
                metadata.os = Some(os);
                metadata.arch = Some(arch);
                metadata.language_version = Some(language_version);
            }
            None => {
                log_e!(
                    TAG,
                    "Failed to clone StatsigMetadata: Failed to lock STATSIG_METADATA"
                );
            }
        }
    }

    pub fn update_service_name(service_name: Option<String>) {
        match STATSIG_METADATA.try_write_for(std::time::Duration::from_secs(5)) {
            Some(mut metadata) => {
                metadata.service_name = service_name;
            }
            None => {
                log_e!(
                    TAG,
                    "Failed to clone StatsigMetadata: Failed to lock STATSIG_METADATA"
                );
            }
        }
    }

    #[must_use]
    pub fn get_constant_request_headers(sdk_key: &str) -> HashMap<String, String> {
        let meta = Self::get_metadata();

        HashMap::from([
            ("STATSIG-API-KEY".to_string(), sdk_key.to_string()),
            ("STATSIG-SDK-TYPE".to_string(), meta.sdk_type),
            ("STATSIG-SDK-VERSION".to_string(), meta.sdk_version),
            ("STATSIG-SERVER-SESSION-ID".to_string(), meta.session_id),
        ])
    }

    #[must_use]
    pub fn get_metadata() -> StatsigMetadata {
        match STATSIG_METADATA.try_read_for(std::time::Duration::from_secs(5)) {
            Some(metadata) => metadata.clone(),
            None => {
                log_e!(
                    TAG,
                    "Failed to clone StatsigMetadata: Failed to lock STATSIG_METADATA"
                );
                StatsigMetadata::new()
            }
        }
    }

    #[must_use]
    pub fn get_as_json() -> Value {
        json!(StatsigMetadata::get_metadata())
    }

    #[must_use]
    pub fn get_with_log_event_extras(
        flushing_interval_ms: u64,
        batch_size: usize,
        max_pending_batches: usize,
        flush_type: String,
    ) -> StatsigMetadataWithLogEventExtras {
        StatsigMetadataWithLogEventExtras {
            base: StatsigMetadata::get_metadata(),
            flushing_interval_ms,
            batch_size,
            max_pending_batches,
            flush_type,
        }
    }
}<|MERGE_RESOLUTION|>--- conflicted
+++ resolved
@@ -49,11 +49,7 @@
 impl StatsigMetadata {
     fn new() -> Self {
         Self {
-<<<<<<< HEAD
-            sdk_version: "0.14.1-rc.2512160131".to_string(),
-=======
             sdk_version: "0.14.1-rc.2512160129".to_string(),
->>>>>>> 407c0d42
             sdk_type: "statsig-server-core".to_string(),
             session_id: Uuid::new_v4().to_string(),
             os: None,
