--- conflicted
+++ resolved
@@ -49,11 +49,7 @@
 impl StatsigMetadata {
     fn new() -> Self {
         Self {
-<<<<<<< HEAD
-            sdk_version: "0.13.0".to_string(),
-=======
             sdk_version: "0.13.0-rc.1".to_string(),
->>>>>>> 9de91f95
             sdk_type: "statsig-server-core".to_string(),
             session_id: Uuid::new_v4().to_string(),
             os: None,
