use crate::log_e;
use lazy_static::lazy_static;
use parking_lot::RwLock;
use serde::Serialize;
use serde_json::{json, Value};
use std::collections::HashMap;
use uuid::Uuid;

lazy_static! {
    static ref STATSIG_METADATA: RwLock<StatsigMetadata> = RwLock::new(StatsigMetadata::new());
}

const TAG: &str = stringify!(StatsigMetadata);
#[derive(Serialize, Clone)]
#[serde(rename_all = "camelCase")]
pub struct StatsigMetadata {
    pub sdk_type: String,
    pub sdk_version: String,

    #[serde(rename = "sessionID")]
    pub session_id: String,

    #[serde(skip_serializing_if = "Option::is_none")]
    pub os: Option<String>,

    #[serde(skip_serializing_if = "Option::is_none")]
    pub arch: Option<String>,

    #[serde(skip_serializing_if = "Option::is_none")]
    pub language_version: Option<String>,

    #[serde(skip_serializing_if = "Option::is_none")]
    #[serde(rename = "service_name")]
    pub service_name: Option<String>,
}

#[derive(Serialize, Clone)]
#[serde(rename_all = "camelCase")]
pub struct StatsigMetadataWithLogEventExtras {
    #[serde(flatten)]
    pub base: StatsigMetadata,

    pub flushing_interval_ms: u64,
    pub batch_size: usize,
    pub max_pending_batches: usize,
    pub flush_type: String,
}

impl StatsigMetadata {
    fn new() -> Self {
        Self {
<<<<<<< HEAD
            sdk_version: "0.10.1".to_string(),
=======
            sdk_version: "0.10.1-rc.1".to_string(),
>>>>>>> 3857b956
            sdk_type: "statsig-server-core".to_string(),
            session_id: Uuid::new_v4().to_string(),
            os: None,
            arch: None,
            language_version: None,
            service_name: None,
        }
    }

    pub fn update_values(sdk_type: String, os: String, arch: String, language_version: String) {
        match STATSIG_METADATA.try_write_for(std::time::Duration::from_secs(5)) {
            Some(mut metadata) => {
                metadata.sdk_type = sdk_type;
                metadata.os = Some(os);
                metadata.arch = Some(arch);
                metadata.language_version = Some(language_version);
            }
            None => {
                log_e!(
                    TAG,
                    "Failed to clone StatsigMetadata: Failed to lock STATSIG_METADATA"
                );
            }
        }
    }

    pub fn update_service_name(service_name: Option<String>) {
        match STATSIG_METADATA.try_write_for(std::time::Duration::from_secs(5)) {
            Some(mut metadata) => {
                metadata.service_name = service_name;
            }
            None => {
                log_e!(
                    TAG,
                    "Failed to clone StatsigMetadata: Failed to lock STATSIG_METADATA"
                );
            }
        }
    }

    #[must_use]
    pub fn get_constant_request_headers(sdk_key: &str) -> HashMap<String, String> {
        let meta = Self::get_metadata();

        HashMap::from([
            ("STATSIG-API-KEY".to_string(), sdk_key.to_string()),
            ("STATSIG-SDK-TYPE".to_string(), meta.sdk_type),
            ("STATSIG-SDK-VERSION".to_string(), meta.sdk_version),
            ("STATSIG-SERVER-SESSION-ID".to_string(), meta.session_id),
        ])
    }

    #[must_use]
    pub fn get_metadata() -> StatsigMetadata {
        match STATSIG_METADATA.try_read_for(std::time::Duration::from_secs(5)) {
            Some(metadata) => metadata.clone(),
            None => {
                log_e!(
                    TAG,
                    "Failed to clone StatsigMetadata: Failed to lock STATSIG_METADATA"
                );
                StatsigMetadata::new()
            }
        }
    }

    #[must_use]
    pub fn get_as_json() -> Value {
        json!(StatsigMetadata::get_metadata())
    }

    #[must_use]
    pub fn get_with_log_event_extras(
        flushing_interval_ms: u64,
        batch_size: usize,
        max_pending_batches: usize,
        flush_type: String,
    ) -> StatsigMetadataWithLogEventExtras {
        StatsigMetadataWithLogEventExtras {
            base: StatsigMetadata::get_metadata(),
            flushing_interval_ms,
            batch_size,
            max_pending_batches,
            flush_type,
        }
    }
}<|MERGE_RESOLUTION|>--- conflicted
+++ resolved
@@ -49,11 +49,7 @@
 impl StatsigMetadata {
     fn new() -> Self {
         Self {
-<<<<<<< HEAD
-            sdk_version: "0.10.1".to_string(),
-=======
             sdk_version: "0.10.1-rc.1".to_string(),
->>>>>>> 3857b956
             sdk_type: "statsig-server-core".to_string(),
             session_id: Uuid::new_v4().to_string(),
             os: None,
