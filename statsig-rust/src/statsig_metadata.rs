use crate::log_e;
use lazy_static::lazy_static;
use parking_lot::RwLock;
use serde::Serialize;
use serde_json::{json, Value};
use std::collections::HashMap;
use uuid::Uuid;

lazy_static! {
    static ref STATSIG_METADATA: RwLock<StatsigMetadata> = RwLock::new(StatsigMetadata::new());
}

const TAG: &str = stringify!(StatsigMetadata);
#[derive(Serialize, Clone)]
#[serde(rename_all = "camelCase")]
pub struct StatsigMetadata {
    pub sdk_type: String,
    pub sdk_version: String,

    #[serde(rename = "sessionID")]
    pub session_id: String,

    #[serde(skip_serializing_if = "Option::is_none")]
    pub os: Option<String>,

    #[serde(skip_serializing_if = "Option::is_none")]
    pub arch: Option<String>,

    #[serde(skip_serializing_if = "Option::is_none")]
    pub language_version: Option<String>,

    #[serde(skip_serializing_if = "Option::is_none")]
    #[serde(rename = "service_name")]
    pub service_name: Option<String>,
}

#[derive(Serialize, Clone)]
#[serde(rename_all = "camelCase")]
pub struct StatsigMetadataWithLogEventExtras {
    #[serde(flatten)]
    pub base: StatsigMetadata,

    pub flushing_interval_ms: u64,
    pub batch_size: usize,
    pub max_pending_batches: usize,
    pub flush_type: String,
}

impl StatsigMetadata {
    fn new() -> Self {
        Self {
<<<<<<< HEAD
            sdk_version: "0.8.1-rc.2508262353".to_string(),
=======
            sdk_version: "0.8.1-rc.2508262341".to_string(),
>>>>>>> 9964c3b5
            sdk_type: "statsig-server-core".to_string(),
            session_id: Uuid::new_v4().to_string(),
            os: None,
            arch: None,
            language_version: None,
            service_name: None,
        }
    }

    pub fn update_values(sdk_type: String, os: String, arch: String, language_version: String) {
        match STATSIG_METADATA.try_write_for(std::time::Duration::from_secs(5)) {
            Some(mut metadata) => {
                metadata.sdk_type = sdk_type;
                metadata.os = Some(os);
                metadata.arch = Some(arch);
                metadata.language_version = Some(language_version);
            }
            None => {
                log_e!(
                    TAG,
                    "Failed to clone StatsigMetadata: Failed to lock STATSIG_METADATA"
                );
            }
        }
    }

    pub fn update_service_name(service_name: Option<String>) {
        match STATSIG_METADATA.try_write_for(std::time::Duration::from_secs(5)) {
            Some(mut metadata) => {
                metadata.service_name = service_name;
            }
            None => {
                log_e!(
                    TAG,
                    "Failed to clone StatsigMetadata: Failed to lock STATSIG_METADATA"
                );
            }
        }
    }

    #[must_use]
    pub fn get_constant_request_headers(sdk_key: &str) -> HashMap<String, String> {
        let meta = Self::get_metadata();

        HashMap::from([
            ("STATSIG-API-KEY".to_string(), sdk_key.to_string()),
            ("STATSIG-SDK-TYPE".to_string(), meta.sdk_type),
            ("STATSIG-SDK-VERSION".to_string(), meta.sdk_version),
            ("STATSIG-SERVER-SESSION-ID".to_string(), meta.session_id),
        ])
    }

    #[must_use]
    pub fn get_metadata() -> StatsigMetadata {
        match STATSIG_METADATA.try_read_for(std::time::Duration::from_secs(5)) {
            Some(metadata) => metadata.clone(),
            None => {
                log_e!(
                    TAG,
                    "Failed to clone StatsigMetadata: Failed to lock STATSIG_METADATA"
                );
                StatsigMetadata::new()
            }
        }
    }

    #[must_use]
    pub fn get_as_json() -> Value {
        json!(StatsigMetadata::get_metadata())
    }

    #[must_use]
    pub fn get_with_log_event_extras(
        flushing_interval_ms: u64,
        batch_size: usize,
        max_pending_batches: usize,
        flush_type: String,
    ) -> StatsigMetadataWithLogEventExtras {
        StatsigMetadataWithLogEventExtras {
            base: StatsigMetadata::get_metadata(),
            flushing_interval_ms,
            batch_size,
            max_pending_batches,
            flush_type,
        }
    }
}<|MERGE_RESOLUTION|>--- conflicted
+++ resolved
@@ -49,11 +49,7 @@
 impl StatsigMetadata {
     fn new() -> Self {
         Self {
-<<<<<<< HEAD
-            sdk_version: "0.8.1-rc.2508262353".to_string(),
-=======
             sdk_version: "0.8.1-rc.2508262341".to_string(),
->>>>>>> 9964c3b5
             sdk_type: "statsig-server-core".to_string(),
             session_id: Uuid::new_v4().to_string(),
             os: None,
