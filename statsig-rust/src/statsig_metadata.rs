use crate::log_e;
use lazy_static::lazy_static;
use parking_lot::RwLock;
use serde::Serialize;
use serde_json::{json, Value};
use std::collections::HashMap;
use uuid::Uuid;

lazy_static! {
    static ref STATSIG_METADATA: RwLock<StatsigMetadata> = RwLock::new(StatsigMetadata::new());
}

const TAG: &str = stringify!(StatsigMetadata);
#[derive(Serialize, Clone)]
#[serde(rename_all = "camelCase")]
pub struct StatsigMetadata {
    pub sdk_type: String,
    pub sdk_version: String,

    #[serde(rename = "sessionID")]
    pub session_id: String,

    #[serde(skip_serializing_if = "Option::is_none")]
    pub os: Option<String>,

    #[serde(skip_serializing_if = "Option::is_none")]
    pub arch: Option<String>,

    #[serde(skip_serializing_if = "Option::is_none")]
    pub language_version: Option<String>,

    #[serde(skip_serializing_if = "Option::is_none")]
    #[serde(rename = "service_name")]
    pub service_name: Option<String>,
}

#[derive(Serialize, Clone)]
#[serde(rename_all = "camelCase")]
pub struct StatsigMetadataWithLogEventExtras {
    #[serde(flatten)]
    pub base: StatsigMetadata,

    pub flushing_interval_ms: u64,
    pub batch_size: usize,
    pub max_pending_batches: usize,
    pub flush_type: String,
}

impl StatsigMetadata {
    fn new() -> Self {
        Self {
<<<<<<< HEAD
            sdk_version: "0.12.2-rc.2511190359".to_string(),
=======
            sdk_version: "0.12.2-beta.2511220235".to_string(),
>>>>>>> 65dc1627
            sdk_type: "statsig-server-core".to_string(),
            session_id: Uuid::new_v4().to_string(),
            os: None,
            arch: None,
            language_version: None,
            service_name: None,
        }
    }

    pub fn update_values(sdk_type: String, os: String, arch: String, language_version: String) {
        match STATSIG_METADATA.try_write_for(std::time::Duration::from_secs(5)) {
            Some(mut metadata) => {
                metadata.sdk_type = sdk_type;
                metadata.os = Some(os);
                metadata.arch = Some(arch);
                metadata.language_version = Some(language_version);
            }
            None => {
                log_e!(
                    TAG,
                    "Failed to clone StatsigMetadata: Failed to lock STATSIG_METADATA"
                );
            }
        }
    }

    pub fn update_service_name(service_name: Option<String>) {
        match STATSIG_METADATA.try_write_for(std::time::Duration::from_secs(5)) {
            Some(mut metadata) => {
                metadata.service_name = service_name;
            }
            None => {
                log_e!(
                    TAG,
                    "Failed to clone StatsigMetadata: Failed to lock STATSIG_METADATA"
                );
            }
        }
    }

    #[must_use]
    pub fn get_constant_request_headers(sdk_key: &str) -> HashMap<String, String> {
        let meta = Self::get_metadata();

        HashMap::from([
            ("STATSIG-API-KEY".to_string(), sdk_key.to_string()),
            ("STATSIG-SDK-TYPE".to_string(), meta.sdk_type),
            ("STATSIG-SDK-VERSION".to_string(), meta.sdk_version),
            ("STATSIG-SERVER-SESSION-ID".to_string(), meta.session_id),
        ])
    }

    #[must_use]
    pub fn get_metadata() -> StatsigMetadata {
        match STATSIG_METADATA.try_read_for(std::time::Duration::from_secs(5)) {
            Some(metadata) => metadata.clone(),
            None => {
                log_e!(
                    TAG,
                    "Failed to clone StatsigMetadata: Failed to lock STATSIG_METADATA"
                );
                StatsigMetadata::new()
            }
        }
    }

    #[must_use]
    pub fn get_as_json() -> Value {
        json!(StatsigMetadata::get_metadata())
    }

    #[must_use]
    pub fn get_with_log_event_extras(
        flushing_interval_ms: u64,
        batch_size: usize,
        max_pending_batches: usize,
        flush_type: String,
    ) -> StatsigMetadataWithLogEventExtras {
        StatsigMetadataWithLogEventExtras {
            base: StatsigMetadata::get_metadata(),
            flushing_interval_ms,
            batch_size,
            max_pending_batches,
            flush_type,
        }
    }
}<|MERGE_RESOLUTION|>--- conflicted
+++ resolved
@@ -49,11 +49,7 @@
 impl StatsigMetadata {
     fn new() -> Self {
         Self {
-<<<<<<< HEAD
-            sdk_version: "0.12.2-rc.2511190359".to_string(),
-=======
             sdk_version: "0.12.2-beta.2511220235".to_string(),
->>>>>>> 65dc1627
             sdk_type: "statsig-server-core".to_string(),
             session_id: Uuid::new_v4().to_string(),
             os: None,
