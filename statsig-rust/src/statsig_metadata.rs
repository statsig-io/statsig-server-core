use crate::log_e;
use lazy_static::lazy_static;
use parking_lot::RwLock;
use serde::Serialize;
use serde_json::{json, Value};
use std::collections::HashMap;
use uuid::Uuid;

lazy_static! {
    static ref STATSIG_METADATA: RwLock<StatsigMetadata> = RwLock::new(StatsigMetadata::new());
}

const TAG: &str = stringify!(StatsigMetadata);
#[derive(Serialize, Clone)]
#[serde(rename_all = "camelCase")]
pub struct StatsigMetadata {
    pub sdk_type: String,
    pub sdk_version: String,

    #[serde(rename = "sessionID")]
    pub session_id: String,

    #[serde(skip_serializing_if = "Option::is_none")]
    pub os: Option<String>,

    #[serde(skip_serializing_if = "Option::is_none")]
    pub arch: Option<String>,

    #[serde(skip_serializing_if = "Option::is_none")]
    pub language_version: Option<String>,

    #[serde(skip_serializing_if = "Option::is_none")]
    #[serde(rename = "service_name")]
    pub service_name: Option<String>,
}

#[derive(Serialize, Clone)]
#[serde(rename_all = "camelCase")]
pub struct StatsigMetadataWithLogEventExtras {
    #[serde(flatten)]
    pub base: StatsigMetadata,

    pub flushing_interval_ms: u64,
    pub batch_size: usize,
    pub max_pending_batches: usize,
    pub flush_type: String,
}

impl StatsigMetadata {
    fn new() -> Self {
        Self {
<<<<<<< HEAD
            sdk_version: "0.8.2-rc.2508282037".to_string(),
=======
            sdk_version: "0.8.2".to_string(),
>>>>>>> 20a6fc72
            sdk_type: "statsig-server-core".to_string(),
            session_id: Uuid::new_v4().to_string(),
            os: None,
            arch: None,
            language_version: None,
            service_name: None,
        }
    }

    pub fn update_values(sdk_type: String, os: String, arch: String, language_version: String) {
        match STATSIG_METADATA.try_write_for(std::time::Duration::from_secs(5)) {
            Some(mut metadata) => {
                metadata.sdk_type = sdk_type;
                metadata.os = Some(os);
                metadata.arch = Some(arch);
                metadata.language_version = Some(language_version);
            }
            None => {
                log_e!(
                    TAG,
                    "Failed to clone StatsigMetadata: Failed to lock STATSIG_METADATA"
                );
            }
        }
    }

    pub fn update_service_name(service_name: Option<String>) {
        match STATSIG_METADATA.try_write_for(std::time::Duration::from_secs(5)) {
            Some(mut metadata) => {
                metadata.service_name = service_name;
            }
            None => {
                log_e!(
                    TAG,
                    "Failed to clone StatsigMetadata: Failed to lock STATSIG_METADATA"
                );
            }
        }
    }

    #[must_use]
    pub fn get_constant_request_headers(sdk_key: &str) -> HashMap<String, String> {
        let meta = Self::get_metadata();

        HashMap::from([
            ("STATSIG-API-KEY".to_string(), sdk_key.to_string()),
            ("STATSIG-SDK-TYPE".to_string(), meta.sdk_type),
            ("STATSIG-SDK-VERSION".to_string(), meta.sdk_version),
            ("STATSIG-SERVER-SESSION-ID".to_string(), meta.session_id),
        ])
    }

    #[must_use]
    pub fn get_metadata() -> StatsigMetadata {
        match STATSIG_METADATA.try_read_for(std::time::Duration::from_secs(5)) {
            Some(metadata) => metadata.clone(),
            None => {
                log_e!(
                    TAG,
                    "Failed to clone StatsigMetadata: Failed to lock STATSIG_METADATA"
                );
                StatsigMetadata::new()
            }
        }
    }

    #[must_use]
    pub fn get_as_json() -> Value {
        json!(StatsigMetadata::get_metadata())
    }

    #[must_use]
    pub fn get_with_log_event_extras(
        flushing_interval_ms: u64,
        batch_size: usize,
        max_pending_batches: usize,
        flush_type: String,
    ) -> StatsigMetadataWithLogEventExtras {
        StatsigMetadataWithLogEventExtras {
            base: StatsigMetadata::get_metadata(),
            flushing_interval_ms,
            batch_size,
            max_pending_batches,
            flush_type,
        }
    }
}<|MERGE_RESOLUTION|>--- conflicted
+++ resolved
@@ -49,11 +49,7 @@
 impl StatsigMetadata {
     fn new() -> Self {
         Self {
-<<<<<<< HEAD
-            sdk_version: "0.8.2-rc.2508282037".to_string(),
-=======
             sdk_version: "0.8.2".to_string(),
->>>>>>> 20a6fc72
             sdk_type: "statsig-server-core".to_string(),
             session_id: Uuid::new_v4().to_string(),
             os: None,
