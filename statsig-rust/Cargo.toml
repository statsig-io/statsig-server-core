--- conflicted
+++ resolved
@@ -38,11 +38,7 @@
 ] }
 serde_with = "3.4.0"
 sha2 = "0.10.8"
-<<<<<<< HEAD
-sigstat-grpc = { path = "../statsig-grpc", version = "0.9.1-rc.2509181924", optional = true }
-=======
 sigstat-grpc = { path = "../statsig-grpc", version = "0.9.1-rc.2509181925", optional = true }
->>>>>>> f40ec3b6
 simple_logger = { version = "5.0.0" }
 tokio = { version = "1.39.1", features = ["full"] }
 uaparser = "0.6.4"
