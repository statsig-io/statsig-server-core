--- conflicted
+++ resolved
@@ -38,11 +38,7 @@
 ] }
 serde_with = "3.4.0"
 sha2 = "0.10.8"
-<<<<<<< HEAD
-sigstat-grpc = { path = "../statsig-grpc", version = "0.8.2-rc.2508282037", optional = true }
-=======
 sigstat-grpc = { path = "../statsig-grpc", version = "0.8.2", optional = true }
->>>>>>> 20a6fc72
 simple_logger = { version = "5.0.0" }
 tokio = { version = "1.39.1", features = ["full"] }
 uaparser = "0.6.4"
