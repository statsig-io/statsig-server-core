--- conflicted
+++ resolved
@@ -38,11 +38,7 @@
 ] }
 serde_with = "3.4.0"
 sha2 = "0.10.8"
-<<<<<<< HEAD
-sigstat-grpc = { path = "../statsig-grpc", version = "0.12.2-rc.2511180138", optional = true }
-=======
 sigstat-grpc = { path = "../statsig-grpc", version = "0.12.2-rc.2511180139", optional = true }
->>>>>>> cd795d7f
 simple_logger = { version = "5.0.0" }
 tempfile = "3.8.1"
 tokio = { version = "1.39.1", features = ["full"] }
