--- conflicted
+++ resolved
@@ -4,11 +4,7 @@
   def project do
     [
       app: :statsig_elixir,
-<<<<<<< HEAD
-      version: "0.8.2",
-=======
       version: "0.8.2-rc.1",
->>>>>>> 424b4a57
       elixir: "~> 1.0",
       start_permanent: Mix.env() == :prod,
       description: description(),
