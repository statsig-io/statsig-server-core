--- conflicted
+++ resolved
@@ -4,11 +4,7 @@
   def project do
     [
       app: :statsig_elixir,
-<<<<<<< HEAD
-      version: "0.9.1-rc.2509190114",
-=======
       version: "0.9.2-beta.2509190233",
->>>>>>> e920fe24
       elixir: "~> 1.0",
       start_permanent: Mix.env() == :prod,
       description: description(),
