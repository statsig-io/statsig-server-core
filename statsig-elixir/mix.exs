--- conflicted
+++ resolved
@@ -4,11 +4,7 @@
   def project do
     [
       app: :statsig_elixir,
-<<<<<<< HEAD
-      version: "0.9.1-rc.2509181924",
-=======
       version: "0.9.1-rc.2509181925",
->>>>>>> f40ec3b6
       elixir: "~> 1.0",
       start_permanent: Mix.env() == :prod,
       description: description(),
