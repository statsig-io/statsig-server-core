--- conflicted
+++ resolved
@@ -4,11 +4,7 @@
   def project do
     [
       app: :statsig_elixir,
-<<<<<<< HEAD
-      version: "0.8.4",
-=======
       version: "0.8.5-beta.2508300230",
->>>>>>> d3d06942
       elixir: "~> 1.0",
       start_permanent: Mix.env() == :prod,
       description: description(),
