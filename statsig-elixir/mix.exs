--- conflicted
+++ resolved
@@ -4,11 +4,7 @@
   def project do
     [
       app: :statsig_elixir,
-<<<<<<< HEAD
-      version: "0.9.4-rc.2509300111",
-=======
       version: "0.9.4-rc.2509300113",
->>>>>>> c10d29dc
       elixir: "~> 1.0",
       start_permanent: Mix.env() == :prod,
       description: description(),
